--- conflicted
+++ resolved
@@ -1,12 +1,9 @@
 import functools
-<<<<<<< HEAD
 from z3 import Int, Solver, Implies, Or, unsat, Optimize, IntVal
-# from z3 import  If,    BitVec, Bool,  UGE, ULT, BitVecVal
-=======
+# from z3 import If, BitVec, Bool, UGE, ULT, BitVecVal
 import logging
 import time
 
->>>>>>> efec8d51
 from math import ceil, log2
 from typing import Dict, List, Optional
 
