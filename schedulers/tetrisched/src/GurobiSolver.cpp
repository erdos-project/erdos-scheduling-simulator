--- conflicted
+++ resolved
@@ -105,10 +105,6 @@
     gurobiVariables[variableId] = translateVariable(*gurobiModel, variable);
   }
 
-<<<<<<< HEAD
-void GurobiSolver::exportModel(const std::string& fileName) {}
-}  // namespace tetrisched
-=======
   // Generate all the constraints.
   for (const auto& [constraintId, constraint] : solverModel->constraints) {
     TETRISCHED_DEBUG("Adding Constraint " << constraint->getName() << "("
@@ -138,4 +134,3 @@
   gurobiModel->write(fileName);
 }
 }  // namespace tetrisched
->>>>>>> 7f90d9bf
