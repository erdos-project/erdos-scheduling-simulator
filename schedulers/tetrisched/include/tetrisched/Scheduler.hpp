--- conflicted
+++ resolved
@@ -5,97 +5,73 @@
 #include "tetrisched/Partition.hpp"
 #include "tetrisched/Solver.hpp"
 
-namespace tetrisched {
+namespace tetrisched
+{
 
-/// The `SchedulerConfig` structure represents the configuration of the
-/// scheduler. This config is used to inform the choice of how the scheduler
-/// should schedule the STRL expression.
-struct SchedulerConfig {
-  /// If True, the scheduler will optimize the STRL expression.
-  bool optimize;
+  /// The `SchedulerConfig` structure represents the configuration of the
+  /// scheduler. This config is used to inform the choice of how the scheduler
+  /// should schedule the STRL expression.
+  struct SchedulerConfig
+  {
+    /// If True, the scheduler will optimize the STRL expression.
+    bool optimize;
 
-  /// The configuration for the solver backend.
-  std::optional<uint64_t> numThreads;
-  std::optional<Time> totalSolverTimeMs;
-  std::optional<Time> newSolutionTimeMs;
-};
-using SchedulerConfig = struct SchedulerConfig;
-using SchedulerConfigPtr = std::shared_ptr<SchedulerConfig>;
+    /// The configuration for the solver backend.
+    std::optional<uint64_t> numThreads;
+    std::optional<Time> totalSolverTimeMs;
+    std::optional<Time> newSolutionTimeMs;
+  };
+  using SchedulerConfig = struct SchedulerConfig;
+  using SchedulerConfigPtr = std::shared_ptr<SchedulerConfig>;
 
-class Scheduler {
- private:
-  /// The solver instance underlying the Scheduler with the given type.
-  std::shared_ptr<Solver> solver;
-  SolverBackendType solverBackend;
-  /// The solver model to be passed to the expressions during parsing.
-  SolverModelPtr solverModel;
-  /// The configuration for the Solver.
-  SolverConfigPtr solverConfig;
-  /// The solution to the last solver invocation (if available).
-  std::optional<SolverSolutionPtr> solverSolution;
-  /// The time discretization to use for the solver.
-  Time discretization;
-  /// The registered STRL expression (if available).
-  std::optional<ExpressionPtr> expression;
-  /// The registered OptimizationPasses to run.
-  OptimizationPassRunner optimizationPasses;
-  /// The directory where the logs are to be output.
-  std::string logDir;
+  class Scheduler
+  {
+  private:
+    /// The solver instance underlying the Scheduler with the given type.
+    std::shared_ptr<Solver> solver;
+    SolverBackendType solverBackend;
+    /// The solver model to be passed to the expressions during parsing.
+    SolverModelPtr solverModel;
+    /// The configuration for the Solver.
+    SolverConfigPtr solverConfig;
+    /// The solution to the last solver invocation (if available).
+    std::optional<SolverSolutionPtr> solverSolution;
+    /// The time discretization to use for the solver.
+    Time discretization;
+    /// The registered STRL expression (if available).
+    std::optional<ExpressionPtr> expression;
+    /// The registered OptimizationPasses to run.
+    OptimizationPassRunner optimizationPasses;
+    /// The directory where the logs are to be output.
+    std::string logDir;
 
- public:
-  /// Initialize the scheduler with a solver backend.
-<<<<<<< HEAD
-   Scheduler(Time discretization, SolverBackendType solverBackend,
-             std::string logDir = "./", bool enableDynamicDiscretization = false,
-             Time maxDiscretization = 5, float maxOccupancyThreshold = 0.8, bool finerDiscretizationAtPrevSolution = false, Time finerDiscretizationWindow = 5);
+  public:
+    /// Initialize the scheduler with a solver backend.
+    Scheduler(Time discretization, SolverBackendType solverBackend,
+              std::string logDir = "./", bool enableDynamicDiscretization = false,
+              Time maxDiscretization = 5, float maxOccupancyThreshold = 0.8, bool finerDiscretizationAtPrevSolution = false, Time finerDiscretizationWindow = 5);
 
-   /// Registers the STRL expression for the scheduler to schedule from
-   /// and parses it to populate the SolverModel.
-   void registerSTRL(
-       ExpressionPtr expression, Partitions availablePartitions,
-       Time currentTime, bool optimize = false,
-       std::vector<std::pair<TimeRange, Time>> timeRangeToGranularities = {});
+    /// Registers the STRL expression for the scheduler to schedule from
+    /// and parses it to populate the SolverModel.
+    void registerSTRL(
+        ExpressionPtr expression, Partitions availablePartitions,
+        Time currentTime, SchedulerConfigPtr schedulerConfig,
+        std::vector<std::pair<TimeRange, Time>> timeRangeToGranularities = {});
 
-   /// Invokes the solver to schedule the registered STRL expression
-   /// on the given partitions at the given time.
-   /// Use expression->getSolution() to retrieve the solution.
-   void schedule(Time currentTime);
+    /// Invokes the solver to schedule the registered STRL expression
+    /// on the given partitions at the given time.
+    /// Use expression->getSolution() to retrieve the solution.
+    void schedule(Time currentTime);
 
-   /// Retrieve the solution from the last invocation of the solver.
-   SolverSolutionPtr getLastSolverSolution() const;
+    /// Retrieve the solution from the last invocation of the solver.
+    SolverSolutionPtr getLastSolverSolution() const;
 
-   /// Exports the model from the last invocation of the solver.
-   void exportLastSolverModel(const std::string &fileName) const;
+    /// Exports the model from the last invocation of the solver.
+    void exportLastSolverModel(const std::string &fileName) const;
 
-   /// Exports the solution from the last invocation of the solver.
-   void exportLastSolverSolution(const std::string &fileName) const;
-=======
-  Scheduler(Time discretization, SolverBackendType solverBackend,
-            std::string logDir = "./", bool enableDynamicDiscretization = false,
-            Time maxDiscretization = 5, float maxOccupancyThreshold = 0.8);
+    /// Exports the solution from the last invocation of the solver.
+    void exportLastSolverSolution(const std::string &fileName) const;
+  };
+} // namespace tetrisched
 
-  /// Registers the STRL expression for the scheduler to schedule from
-  /// and parses it to populate the SolverModel.
-  void registerSTRL(
-      ExpressionPtr expression, Partitions availablePartitions,
-      Time currentTime, SchedulerConfigPtr schedulerConfig,
-      std::vector<std::pair<TimeRange, Time>> timeRangeToGranularities = {});
-
-  /// Invokes the solver to schedule the registered STRL expression
-  /// on the given partitions at the given time.
-  /// Use expression->getSolution() to retrieve the solution.
-  void schedule(Time currentTime);
-
-  /// Retrieve the solution from the last invocation of the solver.
-  SolverSolutionPtr getLastSolverSolution() const;
-
-  /// Exports the model from the last invocation of the solver.
-  void exportLastSolverModel(const std::string &fileName) const;
-
-  /// Exports the solution from the last invocation of the solver.
-  void exportLastSolverSolution(const std::string &fileName) const;
->>>>>>> 86443f19
-};
-}  // namespace tetrisched
-
-#endif  //_TETRISCHED_SCHEDULER_HPP_+#endif //_TETRISCHED_SCHEDULER_HPP_