import functools
import math
import pickle
import sys
import time
from collections import defaultdict
from operator import attrgetter
from typing import Optional

import absl  # noqa: F401
import gurobipy as gp

import utils
from schedulers import BaseScheduler
from workers import WorkerPools
from workload import Resource, Resources, TaskGraph, TaskState


class GurobiBaseScheduler(BaseScheduler):
    def __init__(
        self,
        preemptive: bool = False,
        runtime: int = -1,
        goal: str = "max_slack",
        enforce_deadlines: bool = True,
        lookahead: int = 0,
        _flags: Optional["absl.flags"] = None,
        _time_unit: str = "us",
    ):
        """Constructs a Gurobi scheduler.

        Args:
            preemptive (`bool`): If `True`, the Gurobi scheduler can preempt
                the tasks that are currently running.
            runtime (`int`): The runtime to return to the simulator (in us).
                If -1, the scheduler returns the actual runtime.
            goal (`str`): Goal of the scheduler run.
            enforce_deadlines (`bool`): Deadlines must be met or else the
                schedule will return None.
            lookahead (`int`): The scheduler will try to place tasks that are within
                the scheduling lookahead (in us) using estimated task release times.
            time_unit (`str`): Controls what time units the scheduler uses. If it uses
                ms then the scheduler is faster, but only places tasks at the
                granularity.
        """
        super(GurobiBaseScheduler, self).__init__(
            preemptive, runtime, lookahead, enforce_deadlines, _flags
        )
        self._goal = goal
        self._time = None
        self._time_unit = _time_unit
        # Minimum task gain constant, which is used to set the benefit of leaving a task
        # unscheduled. It is equivalent to missing a task deadline by 3 seconds.
        if _time_unit == "us":
            self._min_task_gain = -3 * 10**6
        elif _time_unit == "ms":
            self._min_task_gain = -3 * 10**3
        else:
            raise ValueError(f"Unit {self._time_unit} not supported")
        self._task_ids_to_task = {}
        # Mapping from task id to the var storing the task start time.
        self._task_ids_to_start_time = {}
        self._task_graph = None
        self._worker_pools = None
        self._placements = []

    def _add_task_timing_constraints(self):
        for task_id, task in self._task_ids_to_task.items():
            start_time = self._task_ids_to_start_time[task_id]
            if self._enforce_deadlines:
                self._model.addConstr(
                    start_time + task.get_remaining_time(self._time_unit)
                    <= task.get_deadline(self._time_unit)
                )
            # Start at or after release time. No need to add this constraint because
            # we set a lower bound on the start time variables.
            # self._model.addConstr(
            #     task.get_release_time(self._time_unit) <= start_time)

    def _add_task_dependency_constraints(self):
        for task_id, task in self._task_ids_to_task.items():
            for child_task in self._task_graph.get_children(task):
                # Dependent tasks need to finish before the next one.
                # If task does not have a start_time variable, then it is estimated
                # that the task will not be ready to executing within the lookahead.
                # Similarly, if the parent task does not complete within lookahead,
                # then the child task does not have a start_time variable.
                if child_task.id in self._task_ids_to_start_time:
                    self._model.addConstr(
                        self._task_ids_to_start_time[task_id]
                        + task.get_remaining_time(self._time_unit)
                        <= self._task_ids_to_start_time[child_task.id]
                    )

    def _in_interval_slow(self, event_time, start_time, end_time, var_name=None):
        if var_name is None:
            var_name = f"time_{event_time}_in_{start_time},{end_time}"
        in_var = self._model.addVar(vtype=gp.GRB.BINARY, name=var_name)
        or_var = self._model.addVar(vtype=gp.GRB.BINARY, name="or_" + var_name)
        # If in_var == 1 then start_time <= event_time <= end_time.
        self._model.addConstr((in_var == 1) >> (event_time >= start_time))
        self._model.addConstr((in_var == 1) >> (event_time <= end_time))
        if self._time_unit == "us":
            M = 2 * 10**6
        elif self._time_unit == "ms":
            M = 2 * 10**3
        # If in_var == 0 & or_var == 0 then event_time <= start_time - 1
        self._model.addConstr(
            (in_var == 0) >> (event_time <= start_time - 1 + M * or_var)
        )
        # If in_var == 0 & or_var == 1 then event_time >= end_time + 1
        self._model.addConstr(
            (in_var == 0) >> (event_time >= end_time + 1 - M * (1 - or_var))
        )
        return in_var

    def _in_interval(self, event_time, start_time, end_time, var_name=None):
        """Adds constraints to check if event time is in [start, end] time interval.

        Args:
            event_time: The time of the event to check if is in the interval.
            start_time: The start of the time interval.
            end_time: The end of the time interval.
            var_name: Name to give to the Gurobi binary variable.

        Returns:
            A Gurobi variable that is 1 if the time is in the interval, 0 otherwise.
        """
        if var_name is None:
            var_name = f"time_{event_time}_in_{start_time},{end_time}"
        in_vars = self._model.addVars(3, vtype=gp.GRB.BINARY, name=var_name)
        self._model.addConstr((in_vars[0] == 1) >> (event_time >= start_time))
        self._model.addConstr((in_vars[0] == 1) >> (event_time <= end_time))
        self._model.addConstr((in_vars[1] == 1) >> (event_time <= start_time - 1))
        self._model.addConstr((in_vars[2] == 1) >> (event_time >= end_time + 1))
        self._model.addConstr(gp.quicksum(in_vars) == 1)
        return in_vars[0]

    def _in_interval_approximate(self, event_time, start_time, end_time):
        if start_time <= event_time and event_time <= end_time:
            return 1
        return 0

    def schedule(self, sim_time: int, task_graph: TaskGraph, worker_pools: WorkerPools):
        self._initialize_state(sim_time, task_graph, worker_pools)
        scheduler_start_time = time.time()

        self._add_variables()
        self._add_task_timing_constraints()
        self._add_task_dependency_constraints()
        self._add_task_resource_constraints()
        self._add_objective()

        self._model.optimize()
        scheduler_end_time = time.time()
        runtime = int((scheduler_end_time - scheduler_start_time) * 10**6)
        self._logger.info(f"Scheduler wall-clock runtime: {runtime}")
        if self.runtime != -1:
            runtime = self.runtime

        if self._model.status == gp.GRB.OPTIMAL:
            self._logger.debug(f"Found optimal value: {self._model.objVal}")
            self._placements = []
            self._gain = round(self._model.objVal)
            for task_id, task in self._task_ids_to_task.items():
                start_time = round(self._task_ids_to_start_time[task.id].X)
                placement = self._get_task_placement(task)
                transformed_runtime = runtime
                if self._time_unit == "ms":
                    # Transform start time back to us before it is returned.
                    transformed_runtime = math.ceil(runtime / 1000)
                if (
                    start_time
                    <= self.get_time(self._time_unit) + transformed_runtime * 2
                ):
                    # We only place the tasks with a start time earlier than
                    # the estimated end time of the next scheduler run.
                    # Therefore, a task can progress before the next scheduler
                    # finishes. However, the next scheduler will assume that
                    # the task is not running while considering for placement.
                    if self._time_unit == "ms":
                        # Transform start time back to us before it is returned.
                        start_time *= 1000
                    self._placements.append((task, placement, start_time))
                else:
                    self._placements.append((task, None, None))
            self.log()
            self._verify_schedule(worker_pools, self._task_graph, self._placements)
        else:
            self._placements = [
                (task, None, None) for task in self._task_ids_to_task.values()
            ]
            self._gain = -sys.maxsize
            if self._model.status == gp.GRB.INFEASIBLE:
                self._logger.debug("Solver couldn't find a solution.")
                self.log_solver_internal()
            else:
                self._logger.debug(f"Solver failed with status: {self._model.status}")
                self.log_solver_internal()
            self.log()
            raise ValueError("Model should never be infeasible")
        return runtime, self._placements

    def log_solver_internal(self):
        self._logger.debug(f"Solver stats: {self._model.printStats()}")
        self._model.computeIIS()
        self._logger.debug("The following constraint(s) cannot be satisfied:")
        for c in self._model.getConstrs():
            if c.IISConstr:
                self._logger.debug(f"Constraint: {c}")

    def log(self):
        if self._flags is not None and self._flags.scheduler_log_base_name is not None:
            with open(self._flags.scheduler_log_base_name + ".pkl", "wb") as log_file:
                logged_data = {
                    "time": self._time,
                    "tasks": self._task_ids_to_task,
                    "task_graph": self._task_graph,
                    # "worker_pools": self._worker_pools,
                    "lookahead": self._lookahead,
                    "runtime": self.runtime,
                    "placements": self._placements,
                    "gain": self._gain,
                }
                pickle.dump(logged_data, log_file)
            self._model.write(self._flags.scheduler_log_base_name + ".sol")
            self._model.write(self._flags.scheduler_log_base_name + ".lp")

    def get_time(self, unit="us"):
        if unit == "us":
            return self._time
        elif unit == "ms":
            return self._time // 1000
        else:
            raise ValueError(f"Unit {unit} not supported")


class GurobiScheduler(GurobiBaseScheduler):
    def __init__(
        self,
        preemptive: bool = False,
        runtime: int = -1,
        goal: str = "max_slack",
        enforce_deadlines: bool = True,
        lookahead: int = 0,
        _flags: Optional["absl.flags"] = None,
        _time_unit: str = "us",
    ):
        super(GurobiScheduler, self).__init__(
            preemptive, runtime, goal, enforce_deadlines, lookahead, _flags, _time_unit
        )
        # Mapping from task id to the var storing the task resource placement.
        self._task_ids_to_resources = defaultdict(list)
        # Mapping from task id to the variable storing the gain of the placement.
        self._task_ids_to_gain = {}
        # Mapping from task id to the variable controlling if the task is placed
        # or not.
        self._task_ids_to_scheduled_flag = {}

    def _initialize_state(
        self, sim_time: int, task_graph: TaskGraph, worker_pools: WorkerPools
    ):
        tasks = task_graph.get_schedulable_tasks(
            sim_time, self.lookahead, self.preemptive, worker_pools
        )
        self._time = sim_time
        # Rest the state.
        self._task_ids_to_task = {}
        for task in tasks:
            self._task_ids_to_task[task.id] = task
        self._task_ids_to_start_time = {}
        self._task_ids_to_resources = defaultdict(list)
        self._task_ids_to_gain = {}
        self._task_graph = task_graph
        self._worker_pools = worker_pools
        self._model = gp.Model("RAP")
        self._model.Params.LogToConsole = 0
        if self._time_unit == "us":
            self._model.Params.OptimalityTol = 0.0005
            self._model.Params.IntFeasTol = 0.00001
        elif self._time_unit == "ms":
            self._model.Params.OptimalityTol = 0.005
            self._model.Params.IntFeasTol = 0.01
        # self._model.Params.TimeLimit = 1  # In seconds.
        # Sets the solver method to concurrent and deterministic.
        # self._model.Params.Method = 4
        (
            self._res_type_index_range,
            self._res_index_to_wp_id,
            self._res_index_to_wp_index,
            self._num_workers,
        ) = worker_pools.get_resource_ilp_encoding()

    def _add_variables(self):
        num_resources = len(self._res_index_to_wp_index.keys())
        # We are solving for start_times and placements while maximizin gains.
        for task in self._task_ids_to_task.values():
            # Add a variable to store the gain of the task assignment.
            self._task_ids_to_gain[task.id] = self._model.addVar(
                vtype=gp.GRB.INTEGER,
                lb=self._min_task_gain,
                ub=task.get_deadline(self._time_unit)
                - self.get_time(self._time_unit)
                - task.get_remaining_time(
                    self._time_unit
                ),  # Task cannot start before sim time.
                name=f"gain_task_{task.unique_name}",
            )
            # Add a variable to store the start time of the task.
            self._task_ids_to_start_time[task.id] = self._model.addVar(
                vtype=gp.GRB.INTEGER,
                lb=max(
                    self.get_time(self._time_unit),
                    task.get_release_time(self._time_unit),
                ),  # Start times cannot be less than sim time.
                name=f"start_time_task_{task.unique_name}",
            )
            # Add a variable to control if the task is placed or left unplaced.
            # A value of 0 means that the task is be placed, and a value of 1
            # means that the task is not placed.
            # Note: Do not change the encoding as the variable is also used to
            # ensure that two tasks do not overlap on the same resource.
            scheduled_flag_var = self._model.addVar(
                vtype=gp.GRB.BINARY, name=f"scheduled_task_{task.unique_name}"
            )
            self._task_ids_to_scheduled_flag[task.id] = scheduled_flag_var
            prev_worker_var = None
            for (
                resource,
                quantity,
            ) in task.resource_requirements._resource_vector.items():
                # For each unit required we create resource and worker variables.
                for index in range(quantity):
                    # Stores the id of the resource that got allocated to the task.
                    res_var = self._model.addVar(
                        vtype=gp.GRB.INTEGER,
                        lb=-1,
                        ub=num_resources - 1,
                        name=f"resource_task_{task.unique_name}_"
                        f"{resource.name}_{index}",
                    )
                    # Stores the id of worker containing the resource that got
                    # allocated to the task.
                    worker_var = self._model.addVar(
                        vtype=gp.GRB.INTEGER,
                        lb=-1,
                        ub=self._num_workers - 1,
                        name=f"worker_task_{task.unique_name}_{resource.name}_{index}",
                    )
                    self._task_ids_to_resources[task.id].append(res_var)
                    # Add constraints whether a task is placed on GPU or CPU.
                    (start_index, end_index) = self._res_type_index_range[resource.name]
                    # If the task is not scheduled, then its resource and worker
                    # variables must be -1.
                    self._model.addConstr((scheduled_flag_var == 1) >> (res_var == -1))
                    self._model.addConstr(
                        (scheduled_flag_var == 1) >> (worker_var == -1)
                    )
                    self._model.addConstr(
                        (scheduled_flag_var == 0) >> (res_var >= start_index)
                    )
                    self._model.addConstr(
                        (scheduled_flag_var == 0) >> (res_var <= end_index - 1)
                    )
                    # if ri == resource_index => worker_var == worker_index, where
                    # worker_index is the index of the worker the resource in part of.
                    for res_index in range(start_index, end_index):
                        res_diff_var = self._model.addVar(
                            vtype=gp.GRB.INTEGER,
                            lb=-num_resources,
                            ub=num_resources,
                            name=f"resource_diff_task_{task.unique_name}_"
                            f"{resource.name}_{index}_{res_index}",
                        )
                        abs_diff_var = self._model.addVar(
                            lb=0,
                            ub=num_resources,
                            vtype=gp.GRB.INTEGER,
                            name=f"abs_resource_diff_task_{task.unique_name}_"
                            f"{resource.name}_{index}_{res_index}",
                        )
                        flag_var = self._model.addVar(
                            vtype=gp.GRB.BINARY,
                            name=f"flag_resource_diff_task_{task.unique_name}_"
                            f"{resource.name}_{index}_{res_index}",
                        )
                        self._model.addConstr(res_diff_var == res_var - res_index)
                        self._model.addConstr(abs_diff_var == gp.abs_(res_diff_var))
                        self._model.addConstr((flag_var == 1) >> (abs_diff_var >= 1))
                        # If the resource var if equal to the index then its
                        # corresponding worker variable must equal to the worker index
                        # of the resource.
                        self._model.addConstr(
                            (flag_var == 0)
                            >> (worker_var == self._res_index_to_wp_index[res_index])
                        )
                        self._model.addConstr((flag_var == 0) >> (abs_diff_var == 0))

                    # A task must receive all its resources on a single worker.
                    if prev_worker_var:
                        self._model.addConstr(prev_worker_var == worker_var)
                    prev_worker_var = worker_var

    def _add_task_resource_constraints(self):
        num_resources = len(self._res_index_to_wp_index.keys())
        # Tasks using the same resources must not overlap.
        if len(self._task_ids_to_task) == 0:
            return
        max_deadline = max(
            [
                task.get_deadline(self._time_unit)
                for task in self._task_ids_to_task.values()
            ]
        )
        tasks = self._task_ids_to_task.items()
        # For every task pair we need to ensure that if the tasks utilize the same
        # resource then their execution does not overlap.
        for index1, (t1_id, task1) in enumerate(tasks):
            for index2, (t2_id, task2) in enumerate(tasks):
                if index2 > index1:
                    # We only need to place constraints for each pair of tasks once.
                    # Note: We also place constraints among resources used by a task.
                    break
                resources_1 = self._task_ids_to_resources[t1_id]
                resources_2 = self._task_ids_to_resources[t2_id]
                for r1_index, t1_res in enumerate(resources_1):
                    for r2_index, t2_res in enumerate(resources_2):
                        if index1 == index2 and r2_index >= r1_index:
                            break
                        diff_var = self._model.addVar(
                            lb=-num_resources,
                            ub=num_resources,
                            vtype=gp.GRB.INTEGER,
                            name=f"res_diff_task_{task1.unique_name}_"
                            f"res_index_{r1_index}_task_{task2.unique_name}_"
                            f"res_index_{r2_index}",
                        )
                        abs_diff_var = self._model.addVar(
                            lb=0,
                            ub=num_resources,
                            vtype=gp.GRB.INTEGER,
                            name=f"abs_res_diff_task_{task1.unique_name}_"
                            f"res_index_{r1_index}_task_{task2.unique_name}_"
                            f"res_index_{r2_index}",
                        )
                        flag_var = self._model.addVar(
                            vtype=gp.GRB.BINARY,
                            name=f"flag_task_{task1.unique_name}_res_index_{r1_index}_"
                            f"task_{task2.unique_name}_res_index_{r2_index}",
                        )
                        or_var = self._model.addVar(
                            vtype=gp.GRB.BINARY,
                            name=f"or_task_{task1.unique_name}_res_index_{r1_index}_"
                            f"task_{task2.unique_name}_res_index_{r2_index}",
                        )
                        self._model.addConstr(diff_var == t1_res - t2_res)
                        self._model.addConstr(abs_diff_var == gp.abs_(diff_var))
                        # Ensure that either the tasks do not use the same resource,
                        # or at least one of them was left unscheduled.
                        self._model.addConstr(
                            (flag_var == 1)
                            >> (
                                abs_diff_var
                                + self._task_ids_to_scheduled_flag[t1_id]
                                + self._task_ids_to_scheduled_flag[t2_id]
                                >= 1
                            )
                        )
                        # If the tasks use the same resource, then they must not
                        # overlap. We use a helper binary variable to capture the
                        # two cases:
                        # 1) t1 completes before t2
                        # 2) t2 completes before t1
                        self._model.addConstr(
                            (flag_var == 0)
                            >> (
                                self._task_ids_to_start_time[t1_id]
                                - self._task_ids_to_start_time[t2_id]
                                - task2.get_remaining_time(self._time_unit)
                                >= max_deadline * or_var
                            )
                        )
                        self._model.addConstr(
                            (flag_var == 0)
                            >> (
                                self._task_ids_to_start_time[t2_id]
                                - self._task_ids_to_start_time[t1_id]
                                - task1.get_remaining_time(self._time_unit)
                                >= max_deadline * (1 - or_var)
                            )
                        )

    def _add_objective(self):
        def sum_gains(lst):
            return functools.reduce(lambda a, b: a + b, lst, 0)

        for task in self._task_ids_to_task.values():
            # If the task is scheduled, then the gain is defined as slack
            # (i.e., deadline - finish time). Otherwise, set the gain to a very
            # small value.
            start_time = self._task_ids_to_start_time[task.id]
            self._model.addConstr(
                (self._task_ids_to_scheduled_flag[task.id] == 0)
                >> (
                    task.get_deadline(self._time_unit)
                    - start_time
                    - task.get_remaining_time(self._time_unit)
                    == self._task_ids_to_gain[task.id]
                )
            )
            self._model.addConstr(
                (self._task_ids_to_scheduled_flag[task.id] == 1)
                >> (
                    self._min_task_gain
                    + task.get_deadline(self._time_unit)
                    - start_time
                    - task.get_remaining_time(self._time_unit)
                    == self._task_ids_to_gain[task.id]
                )
            )

        self._model.setObjective(
            sum_gains(self._task_ids_to_gain.values()), gp.GRB.MAXIMIZE
        )

    def _get_task_placement(self, task):
        res_index = round(self._task_ids_to_resources[task.id][0].X)
        if res_index == -1:
            # The task has been left unscheduled.
            placement = None
        else:
            placement = self._res_index_to_wp_id[res_index]
        return placement


class GurobiScheduler2(GurobiBaseScheduler):
    def __init__(
        self,
        preemptive: bool = False,
        runtime: int = -1,
        goal: str = "max_slack",
        enforce_deadlines: bool = True,
        lookahead: int = 0,
        _flags: Optional["absl.flags"] = None,
        _time_unit: str = "us",
    ):
        super(GurobiScheduler2, self).__init__(
            preemptive, runtime, goal, enforce_deadlines, lookahead, _flags, _time_unit
        )
        # Mapping from task id to the var storing the placement.
        self._task_ids_to_placements = defaultdict(list)
        # Mapping from worker pool index to binary variables, each corresponding to a
        # task. The variable is set to one if the task is allocated to the work pool.
        self._wp_index_to_vars = defaultdict(list)

    def _initialize_state(
        self, sim_time: int, task_graph: TaskGraph, worker_pools: WorkerPools
    ):
        tasks = task_graph.get_schedulable_tasks(
            sim_time, self.lookahead, self.preemptive, worker_pools
        )
        self._time = sim_time
        # Reset the state.
        self._task_ids_to_task = {}
        for task in tasks:
            self._task_ids_to_task[task.id] = task
        self._task_ids_to_start_time = {}
        self._task_ids_to_placements = defaultdict(list)
        self._wp_index_to_vars = defaultdict(list)
        self._task_graph = task_graph
        self._worker_pools = worker_pools
        self._model = gp.Model("RAP")
        self._model.Params.LogToConsole = 0
        if self._time_unit == "us":
            self._model.Params.OptimalityTol = 0.0005
            self._model.Params.IntFeasTol = 0.00001
        elif self._time_unit == "ms":
            # If the tolerance is too high, then the solver might pick an incorrect
            # solution.
            self._model.Params.OptimalityTol = 0.005
            self._model.Params.IntFeasTol = 0.01
        # self._model.Params.TimeLimit = 1  # In seconds.
        # Sets the solver method to concurrent and deterministic.
        # self._model.Params.Method = 4

    def _add_variables(self):
        for task in self._task_ids_to_task.values():
            # Add a variable to store the start time of the task.
            self._task_ids_to_start_time[task.id] = self._model.addVar(
                vtype=gp.GRB.INTEGER,
                lb=max(
                    self.get_time(self._time_unit),
                    task.get_release_time(self._time_unit),
                ),  # Start times cannot be less than sim time.
                ub=self.get_time(self._time_unit) + self.get_lookahead(self._time_unit),
                name=f"start_time_{task.unique_name}",
            )
            # Add a variable which encodes if the task is scheduled or not.
            self._task_ids_to_placements[task.id] = [
                self._model.addVar(
                    vtype=gp.GRB.BINARY, name=f"no_placement_{task.unique_name}"
                )
            ]
            w_index = 1
            for wp in self._worker_pools.worker_pools:
                # Add a variable which is set to 1 if a task is placed on the
                # variable's associated worker pool.
                placement_var = self._model.addVar(
                    vtype=gp.GRB.BINARY,
                    name=f"placement_{task.unique_name}_worker_{w_index}",
                )
                self._task_ids_to_placements[task.id].append(placement_var)
                self._wp_index_to_vars[w_index].append((task, placement_var))
                w_index += 1

    def _add_task_resource_constraints(self):
        for task_id, task in self._task_ids_to_task.items():
            # The task can be left unscheduled or placed on a single worker.
            self._model.addConstr(
                gp.quicksum(p for p in self._task_ids_to_placements[task_id]) == 1
            )

<<<<<<< HEAD
        total_resources = Resources(_logger=self._logger)
        for wp in self._worker_pools.worker_pools:
            total_resources += wp.resources
        res_names = set(map(attrgetter("name"), total_resources))

=======
>>>>>>> 6ae941a2
        for task_id in self._task_ids_to_start_time.keys():
            # At each task start time find all the running tasks.
            task_event = self._task_ids_to_task[task_id]
            event_time = self._task_ids_to_start_time[task_id]
            # event_time = self._task_ids_to_task[task_id].get_release_time(
            #     self._time_unit
            # )
            overlap_vars = {}
            for task in self._task_ids_to_task.values():
                start_time = self._task_ids_to_start_time[task.id]
<<<<<<< HEAD
                overlap_vars[task.id] = self._in_interval(
                    event_time,
                    start_time,
                    start_time + task.remaining_time,
                    var_name=f"overlap_{task_id}_with_{task.id}",
                )
                # overlap_vars[task.id] = self._in_interval_approximate(
                #     event_time, task.release_time, task.deadline
                # )

            w_index = 1
            for wp in self._worker_pools.worker_pools:
                for res_name in res_names:
                    resource = Resource(name=res_name, _id="any")
=======
                if task.id != task_id:
                    overlap_vars[task.id] = self._in_interval(
                        event_time,
                        start_time,
                        start_time + task.get_remaining_time(self._time_unit),
                        var_name=f"overlap_{task_event.unique_name}_with_"
                        f"{task.unique_name}",
                    )
                    # overlap_vars[task.id] = self._in_interval_approximate(
                    #     event_time,
                    #     task.get_release_time(self._time_unit),
                    #     task.get_deadline(self._time_unit),
                    # )
                else:
                    overlap_vars[task.id] = 1
            for res, quantity in task_event.resource_requirements.resources:
                if quantity == 0:
                    continue
                resource = Resource(name=res.name, _id="any")
                w_index = 1
                for wp in self._worker_pools._wps:
>>>>>>> 6ae941a2
                    # Place constraints to ensure that worker pool's resources are not
                    # exceeded.
                    available = wp.resources.get_available_quantity(resource)
                    self._model.addConstr(
                        gp.quicksum(
                            worker_var
                            * overlap_vars[task.id]
                            * task.resource_requirements.get_available_quantity(
                                resource
                            )
                            for (task, worker_var) in self._wp_index_to_vars[w_index]
                        )
                        <= available,
                        name=f"time_{task_event.unique_name}_worker_{w_index}_"
                        f"res_{res.name}",
                    )
                    w_index += 1

    def _add_objective(self):
        objective = gp.QuadExpr()
        for task in self._task_ids_to_task.values():
            skipped = self._task_ids_to_placements[task.id][0]
            start_time = self._task_ids_to_start_time[task.id]
            if self._goal == "max_slack":
                objective.add(
                    (1 - skipped)
                    * (
                        task.get_deadline(self._time_unit)
                        - task.get_remaining_time(self._time_unit)
                        - start_time
                    )
                )
                objective.add(
                    skipped
                    * (
                        self._min_task_gain
                        + task.get_deadline(self._time_unit)
                        - task.get_remaining_time(self._time_unit)
                        - start_time
                    )
                )
            elif self._goal == "min_placement_delay":
                objective.add(
                    (1 - skipped)
                    * (task.get_release_time(self._time_unit) - start_time)
                )
                objective.add(
                    skipped
                    * (
                        self._min_task_gain
                        + (task.get_release_time(self._time_unit) - start_time)
                    )
                )
            else:
                raise ValueError("Goal {self._goal} not supported.")
        self._model.setObjective(objective, gp.GRB.MAXIMIZE)

    def _get_task_placement(self, task):
        placement_vars = self._task_ids_to_placements[task.id]
        unscheduled = round(placement_vars[0].X)
        placement = None
        if unscheduled == 0:
            w_index = 1
            for wp in self._worker_pools._wps:
                scheduled = round(placement_vars[w_index].X)
                if scheduled:
                    placement = wp.id
                    break
                w_index += 1
        return placement<|MERGE_RESOLUTION|>--- conflicted
+++ resolved
@@ -620,14 +620,6 @@
                 gp.quicksum(p for p in self._task_ids_to_placements[task_id]) == 1
             )
 
-<<<<<<< HEAD
-        total_resources = Resources(_logger=self._logger)
-        for wp in self._worker_pools.worker_pools:
-            total_resources += wp.resources
-        res_names = set(map(attrgetter("name"), total_resources))
-
-=======
->>>>>>> 6ae941a2
         for task_id in self._task_ids_to_start_time.keys():
             # At each task start time find all the running tasks.
             task_event = self._task_ids_to_task[task_id]
@@ -638,22 +630,6 @@
             overlap_vars = {}
             for task in self._task_ids_to_task.values():
                 start_time = self._task_ids_to_start_time[task.id]
-<<<<<<< HEAD
-                overlap_vars[task.id] = self._in_interval(
-                    event_time,
-                    start_time,
-                    start_time + task.remaining_time,
-                    var_name=f"overlap_{task_id}_with_{task.id}",
-                )
-                # overlap_vars[task.id] = self._in_interval_approximate(
-                #     event_time, task.release_time, task.deadline
-                # )
-
-            w_index = 1
-            for wp in self._worker_pools.worker_pools:
-                for res_name in res_names:
-                    resource = Resource(name=res_name, _id="any")
-=======
                 if task.id != task_id:
                     overlap_vars[task.id] = self._in_interval(
                         event_time,
@@ -675,7 +651,6 @@
                 resource = Resource(name=res.name, _id="any")
                 w_index = 1
                 for wp in self._worker_pools._wps:
->>>>>>> 6ae941a2
                     # Place constraints to ensure that worker pool's resources are not
                     # exceeded.
                     available = wp.resources.get_available_quantity(resource)
