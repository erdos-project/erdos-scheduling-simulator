from typing import List
from schedulers.base_scheduler import BaseScheduler
from typing import Sequence, Tuple
from copy import copy, deepcopy

from workload import Task, TaskGraph, Resource, Resources
from workers import WorkerPool
<<<<<<< HEAD
from schedulers.ilp_utils import verify_schedule
=======


def verify_schedule(start_times, placements, resource_requirements,
                    release_times, absolute_deadlines, expected_runtimes,
                    dependency_matrix, num_resources):
    # Check if each task's start time is greater than its release time.
    assert all([s >= r for s, r in zip(start_times, release_times)
                ]), "not_valid_release_times"

    num_resources_ub = [
        sum(num_resources[0:i + 1]) for i in range(len(num_resources))
    ]
    num_resources_lb = [0] + [
        sum(num_resources[0:i + 1]) for i in range(len(num_resources) - 1)
    ]
    assert all([
        all([
            p < num_resources_ub[i] and num_resources_lb[i] <= p
            if resource_req else True
            for i, resource_req in enumerate(resource_req_arr)
        ]) for resource_req_arr, p in zip(resource_requirements, placements)
    ]), "not_valid_placement"

    # Check if all tasks finished before the deadline.
    assert all([
        (d >= s + e)
        for d, e, s in zip(absolute_deadlines, expected_runtimes, start_times)
    ]), "doesn't finish before deadline"

    # Check if the task dependencies were satisfied.
    for i, row_i in enumerate(dependency_matrix):
        for j, column_j in enumerate(row_i):
            if i != j and column_j:
                assert start_times[i] + expected_runtimes[i] <= start_times[
                    j], f"not_valid_dependency{i}->{j}"

    # Check if tasks overlapped on a resource.
    placed_tasks = [
        (p, s, s + e)
        for p, s, e in zip(placements, start_times, expected_runtimes)
    ]
    placed_tasks.sort()
    for t1, t2 in zip(placed_tasks, placed_tasks[1:]):
        if t1[0] == t2[0]:
            assert t1[2] <= t2[1], f"overlapping_tasks_on_{t1[0]}"


def compute_slack_cost(placement, expected_runtime, absolute_deadlines):
    slacks = [
        d - e - p
        for p, e, d in zip(placement, expected_runtime, absolute_deadlines)
    ]
    return sum(slacks)
>>>>>>> 096e351f


class ILPScheduler(object):

    def schedule(resource_requirements: List[List[bool]],
                 release_times: List[int],
                 absolute_deadlines: List[int],
                 expected_runtimes: List[int],
                 dependency_matrix,
                 pinned_tasks: List[int],
                 num_tasks: int,
                 num_resources: List[int],
                 bits: int = 8):
        raise NotImplementedError


class ILPBaseScheduler(BaseScheduler):

    def __init__(self,
                 sched_solver: ILPScheduler,
                 preemptive: bool = False,
                 runtime: float = -1.0):
        self.sched_solver = sched_solver()
        self._preemptive = preemptive
        self._runtime = runtime

    def schedule(self, sim_time: float, released_tasks: Sequence[Task],
                 task_graph: TaskGraph, worker_pools: Sequence[WorkerPool])\
            -> (float, Sequence[Tuple[Task, str]]):
        # Create the tasks to be scheduled, along with the state of the
        # WorkerPool to schedule them on based on preemptive or non-preemptive
        if self.preemptive:
            # Collect all the currently placed tasks on the WorkerPool, along
            # with the set of released tasks.
            # TODO (Sukrit): Should we check if they are currently running?
            tasks_to_be_scheduled = [task for task in released_tasks]
            for worker_pool in worker_pools:
                tasks_to_be_scheduled.extend(worker_pool.get_placed_tasks())

            # Restart the state of the WorkerPool.
            schedulable_worker_pools = [deepcopy(w) for w in worker_pools]
        else:
            # Collect the currently released tasks.
            tasks_to_be_scheduled = [task for task in released_tasks]

            # Create a virtual WorkerPool set to try scheduling decisions on.
            schedulable_worker_pools = [copy(w) for w in worker_pools]

        # unique list of resource names -- not relying on set stability

        resource_names = list({
            r.name
            for wp in schedulable_worker_pools
            for r in wp.resources._resource_vector.keys()
        })
        # uniquify scrambles the order
        resource_names.sort()

        # {reseource_type : {key = pool ID : value = number of resource_type}}
        r_maps = {
            r_name: {
                wp.id: wp.resources.get_available_quantity(
                    Resource(name=r_name, _id="any"))
                for wp in schedulable_worker_pools
            }
            for r_name in resource_names
        }

        # {resource_type : {key = pool ID :
        #          value = number of resource_type}}
        num_resources = [
            sum(r_maps[r_name].values()) for r_name in resource_names
        ]  # [number of resources of each type] ordered by resource_names

        estimated_scheduling_overhead = 0
        num_tasks = len(tasks_to_be_scheduled)
        absolute_deadlines = [task.deadline for task in tasks_to_be_scheduled]
        release_times = [estimated_scheduling_overhead] * num_tasks
        pinned_tasks = [None] * num_tasks

        expected_runtimes = [
            task.remaining_time for task in tasks_to_be_scheduled
        ]

        resource_requirements = [[
            task.resource_requirements > Resources(
                {Resource(name=r_name, _id="any"): 1})
            for r_name in resource_names
        ] for task in tasks_to_be_scheduled]

        # [[true iff task fits on resource type r for r in uniq_resource ]
        #  for each task]

        # TODO (Justin) : This doesn't account for the dependencies
        # between tasks.
        dependency_matrix = [[False] * num_tasks] * num_tasks

        (start_times,
         placements), opt_value, sched_runtime = self.sched_solver.schedule(
             resource_requirements,  #: List<tasks>[List<uniq_resources>[bool]]
             release_times,  #: List<tasks>[int],
             absolute_deadlines,  #: List<tasks>[int],
             expected_runtimes,  #: List<tasks>[int],
             dependency_matrix,  #: List<tasks>[List<tasks>[bool]],
             pinned_tasks,  #: List<tasks>[int<total_num_resources>],
             num_tasks,  #: int,
             num_resources,  #: List<uniq_resources>[int],
             goal='max_slack',
             log_dir=None)

        if opt_value is None:  # Doesn't handle loadshedding
            return (sched_runtime, [])

        verify_schedule(start_times, placements, resource_requirements,
                        release_times, absolute_deadlines, expected_runtimes,
                        dependency_matrix, num_resources)

        # {resource_type : List<unique_wp_id>[
        #    List<one-id-per-quantity>[pool ID]]}
        resource_map = {
            r_name: [[wp_id] * r_maps[r_name][wp_id]
                     for wp_id in r_maps[r_name].keys()]
            for r_name in r_maps.keys()
        }

        # {resource_type:
        #    List<unique_wp_id>[List<one-id-per-quantity>[pool ID]]}
        resource_map = [
            [j for sub in resource_map[r_name]
             for j in sub]  # flatten along wps
            for r_name in resource_names
        ]  # List<resource_names>[List<wp_ids_by_quantity>[pool ID]]

        # flatten again along resource type
        resource_map = [j for sub in resource_map for j in sub]

        placements = [(t, resource_map[p])
                      for t, p in zip(tasks_to_be_scheduled, placements)]

        return (sched_runtime, placements)

    @property
    def preemptive(self):
        return self._preemptive

    @property
    def runtime(self):
        return self._runtime

    def _schedule(self, tasks, task_graph,
                  worker_pools) -> Tuple[float, Sequence[Tuple[int, int]]]:
        dependency_matrix = task_graph.get_dep(tasks)
        needs_gpu = [t.needs_gpu for t in tasks]
        absolute_deadlines = [t.deadline for t in tasks]
        expected_runtimes = [t.expected_runtime for t in tasks]
        num_tasks = len(tasks)

        num_gpus = worker_pools.num_gpu()
        num_cpus = worker_pools.num_cpu()

        release_times = [0] * num_tasks
        pinned_tasks = [None] * num_tasks

        (start_times,
         placements), opt_value, sched_runtime = self.sched_solver.schedule(
             needs_gpu,  #: List[bool],
             release_times,  #: List[int],
             absolute_deadlines,  #: List[int],
             expected_runtimes,  #: List[int],
             dependency_matrix,
             pinned_tasks,  #: List[int],
             num_tasks,  #: int,
             num_gpus,  #: int,
             num_cpus,  #: int,
             goal='max_slack',
             log_dir=None)

        result = list(zip(start_times, placements))
        return sched_runtime, result<|MERGE_RESOLUTION|>--- conflicted
+++ resolved
@@ -5,63 +5,7 @@
 
 from workload import Task, TaskGraph, Resource, Resources
 from workers import WorkerPool
-<<<<<<< HEAD
 from schedulers.ilp_utils import verify_schedule
-=======
-
-
-def verify_schedule(start_times, placements, resource_requirements,
-                    release_times, absolute_deadlines, expected_runtimes,
-                    dependency_matrix, num_resources):
-    # Check if each task's start time is greater than its release time.
-    assert all([s >= r for s, r in zip(start_times, release_times)
-                ]), "not_valid_release_times"
-
-    num_resources_ub = [
-        sum(num_resources[0:i + 1]) for i in range(len(num_resources))
-    ]
-    num_resources_lb = [0] + [
-        sum(num_resources[0:i + 1]) for i in range(len(num_resources) - 1)
-    ]
-    assert all([
-        all([
-            p < num_resources_ub[i] and num_resources_lb[i] <= p
-            if resource_req else True
-            for i, resource_req in enumerate(resource_req_arr)
-        ]) for resource_req_arr, p in zip(resource_requirements, placements)
-    ]), "not_valid_placement"
-
-    # Check if all tasks finished before the deadline.
-    assert all([
-        (d >= s + e)
-        for d, e, s in zip(absolute_deadlines, expected_runtimes, start_times)
-    ]), "doesn't finish before deadline"
-
-    # Check if the task dependencies were satisfied.
-    for i, row_i in enumerate(dependency_matrix):
-        for j, column_j in enumerate(row_i):
-            if i != j and column_j:
-                assert start_times[i] + expected_runtimes[i] <= start_times[
-                    j], f"not_valid_dependency{i}->{j}"
-
-    # Check if tasks overlapped on a resource.
-    placed_tasks = [
-        (p, s, s + e)
-        for p, s, e in zip(placements, start_times, expected_runtimes)
-    ]
-    placed_tasks.sort()
-    for t1, t2 in zip(placed_tasks, placed_tasks[1:]):
-        if t1[0] == t2[0]:
-            assert t1[2] <= t2[1], f"overlapping_tasks_on_{t1[0]}"
-
-
-def compute_slack_cost(placement, expected_runtime, absolute_deadlines):
-    slacks = [
-        d - e - p
-        for p, e, d in zip(placement, expected_runtime, absolute_deadlines)
-    ]
-    return sum(slacks)
->>>>>>> 096e351f
 
 
 class ILPScheduler(object):
@@ -209,35 +153,4 @@
 
     @property
     def runtime(self):
-        return self._runtime
-
-    def _schedule(self, tasks, task_graph,
-                  worker_pools) -> Tuple[float, Sequence[Tuple[int, int]]]:
-        dependency_matrix = task_graph.get_dep(tasks)
-        needs_gpu = [t.needs_gpu for t in tasks]
-        absolute_deadlines = [t.deadline for t in tasks]
-        expected_runtimes = [t.expected_runtime for t in tasks]
-        num_tasks = len(tasks)
-
-        num_gpus = worker_pools.num_gpu()
-        num_cpus = worker_pools.num_cpu()
-
-        release_times = [0] * num_tasks
-        pinned_tasks = [None] * num_tasks
-
-        (start_times,
-         placements), opt_value, sched_runtime = self.sched_solver.schedule(
-             needs_gpu,  #: List[bool],
-             release_times,  #: List[int],
-             absolute_deadlines,  #: List[int],
-             expected_runtimes,  #: List[int],
-             dependency_matrix,
-             pinned_tasks,  #: List[int],
-             num_tasks,  #: int,
-             num_gpus,  #: int,
-             num_cpus,  #: int,
-             goal='max_slack',
-             log_dir=None)
-
-        result = list(zip(start_times, placements))
-        return sched_runtime, result+        return self._runtime