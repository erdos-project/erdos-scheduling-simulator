--- conflicted
+++ resolved
@@ -327,11 +327,7 @@
             self._logger.debug(
                 f"[{sim_time.time}] The plan ahead for this scheduler invocation was "
                 f"{plan_ahead_this_cycle}, and the resulting discretizations were: "
-<<<<<<< HEAD
-                f"{placement_reward_discretizations}."
-=======
                 f"{[str(t) for t in placement_reward_discretizations]}."
->>>>>>> a19675c0
             )
 
             # If the goal of the scheduler is to minimize the placement delay, we
@@ -463,16 +459,6 @@
                     os.path.join(self._log_dir, f"tetrisched_error_{sim_time.time}.lp")
                 )
 
-<<<<<<< HEAD
-=======
-            objective_strl.exportToDot(
-                os.path.join(self._log_dir, f"tetrisched_error_{sim_time.time}.dot")
-            )
-            self._scheduler.exportLastSolverModel(
-                os.path.join(self._log_dir, f"tetrisched_error_{sim_time.time}.lp")
-            )
-
->>>>>>> a19675c0
             # If requested, log the model to a file.
             if self._log_to_file or sim_time.time in self._log_times:
                 self._scheduler.exportLastSolverModel(
@@ -692,64 +678,10 @@
             choices as ChooseExpressions and a MaxExpression that selects the best
             placement choice.
         """
-<<<<<<< HEAD
-        if len(task.available_execution_strategies) > 1:
-            raise NotImplementedError(
-                "TetrischedScheduler does not support multiple execution strategies."
-            )
-
-=======
->>>>>>> a19675c0
         if len(placement_times_and_rewards) == 0:
             self._logger.debug(
                 f"[{current_time.time}] No placement choices were available for "
                 f"{task.unique_name} with deadline {task.deadline}."
-<<<<<<< HEAD
-            )
-            return None
-
-        # Check that the Task works only on Slots for now.
-        # TODO (Sukrit): We should expand this to general resource usage.
-        # But, this works for now.
-        execution_strategy = task.available_execution_strategies[0]
-        for resource, _ in execution_strategy.resources.resources:
-            if resource.name != "Slot":
-                raise ValueError(
-                    "TetrischedScheduler currently only supports Slot resources."
-                )
-
-        # Find the number of slots required to execute this Task.
-        num_slots_required = execution_strategy.resources.get_total_quantity(
-            resource=Resource(name="Slot", _id="any")
-        )
-
-        # Compute the remaining time.
-        task_remaining_time = (
-            task.remaining_time
-            if task.state == TaskState.RUNNING
-            else execution_strategy.runtime
-        )
-
-        # Find the time until which we need to enumerate the choices.
-        time_until_choices_end = placement_times_and_rewards[-1][0]
-        if self.enforce_deadlines:
-            time_until_choices_end = task.deadline - task.remaining_time
-
-        # Enumerate the time discretizations that are valid for this Task.
-        time_discretizations = []
-        for placement_time, reward in placement_times_and_rewards:
-            if placement_time <= time_until_choices_end:
-                time_discretizations.append((placement_time, reward))
-            else:
-                break
-
-        if len(time_discretizations) == 0:
-            self._logger.warn(
-                f"[{current_time.time}] No time discretizations were feasible for "
-                f"{task.unique_name} from range {current_time} to "
-                f"{task.deadline - task_remaining_time}."
-=======
->>>>>>> a19675c0
             )
             return None
 
@@ -1158,6 +1090,9 @@
         # it DAG-aware, if not provided.
         if task_strls is None:
             task_strls = {}
+        # it DAG-aware, if not provided.
+        if task_strls is None:
+            task_strls = {}
 
         # Construct the STRL expression for all the roots of the TaskGraph.
         root_task_strls = {}
