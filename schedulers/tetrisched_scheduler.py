--- conflicted
+++ resolved
@@ -188,13 +188,8 @@
                     partitions=partitions,
                     tasks_to_be_scheduled=tasks_to_be_scheduled
                     + previously_placed_tasks,
-<<<<<<< HEAD
-                    placement_rewards=placement_rewards,
-                    # placement_rewards=None,
-=======
                     # placement_rewards=placement_rewards,
                     placement_rewards=None,
->>>>>>> e71cbce8
                 )
                 if task_graph_strl is not None:
                     constructed_task_graphs.add(task_graph_name)
