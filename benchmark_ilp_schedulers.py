import logging
import pickle

from absl import app, flags
<<<<<<< HEAD
import utils


from schedulers.z3_scheduler import Z3Scheduler
from schedulers.gurobi_scheduler import GurobiScheduler
import matplotlib.pyplot as plt

from ilp_benchmark_utils import StaggeredReleaseBenchmark, OneLongTwoShortBenchmark, SymmetricTasksBenchmark
=======
from pathlib import Path
from typing import Optional

import utils

from schedulers.ilp_scheduler import ILPScheduler, verify_schedule
from schedulers.z3_scheduler import Z3Scheduler
from schedulers.gurobi_scheduler import GurobiScheduler
>>>>>>> 096e351f

FLAGS = flags.FLAGS

flags.DEFINE_integer('num_gpus', 2, 'Number of GPUs available.')
flags.DEFINE_integer('num_cpus', 10, 'Number of CPUs available.')
flags.DEFINE_integer('task_runtime', 15, 'Estimated task runtime.')
<<<<<<< HEAD
flags.DEFINE_enum('scheduler', 'z3', ['z3', 'gurobi', 'eval'],
=======
flags.DEFINE_enum('scheduler', 'z3', ['z3', 'gurobi'],
>>>>>>> 096e351f
                  'Sets which ILP scheduler to use.')
flags.DEFINE_enum('goal', 'feasibility', ['feasibility', 'max_slack'],
                  'Sets the goal of the solver.')
flags.DEFINE_integer('source_task', 0, 'Source task.')
flags.DEFINE_integer('dependent_task', 1, 'Dependent task.')
<<<<<<< HEAD
flags.DEFINE_integer('cpu_process', 3, 'Task that can go on CPU.')
flags.DEFINE_enum('workload', 'SymmetricTasks', [
                  'SymmetricTasks', 'OneLongTwoShort', 'StaggeredRelease'], 'Type of task')
flags.DEFINE_float('bar_height', 1.0, 'Height of the bar in plot')
=======


def do_run(scheduler: ILPScheduler,
           num_tasks: int = 5,
           expected_runtime: int = 20,
           horizon: int = 45,
           num_gpus: int = 2,
           num_cpus: int = 10,
           goal: str = 'max_slack',
           log_dir: str = None,
           logger: Optional[logging.Logger] = None):
    if logger is None:
        logger = utils.setup_logging(name=f"{num_tasks}_{horizon}")
    logger.info(
        f"Running scheduler for {num_tasks} task over horizon of {horizon}")
    # True if a task requires a GPU.
    needs_gpu = [True] * num_tasks
    # Release time when task is ready to start.
    release_times = [2 for _ in range(0, num_tasks)]
    # Absolute deadline when task must finish.
    absolute_deadlines = [horizon for _ in range(0, num_tasks)]
    # Expected task runtime.
    expected_runtimes = [expected_runtime for _ in range(0, num_tasks)]
    # True if task i must finish before task j starts
    dependency_matrix = [[False for i in range(0, num_tasks)]
                         for j in range(0, num_tasks)]
    # Hardware index if a task is pinned to that resource (or already running
    # there).
    pinned_tasks = [None] * num_tasks
    dependency_matrix[FLAGS.source_task][FLAGS.dependent_task] = True
    needs_gpu[3] = False

    resource_requirements = [[False, True] if need_gpu else [True, False]
                             for need_gpu in needs_gpu]
    out, output_cost, sched_runtime = scheduler.schedule(
        resource_requirements,
        release_times,
        absolute_deadlines,
        expected_runtimes,
        dependency_matrix,
        pinned_tasks,
        num_tasks,
        [num_cpus, num_gpus],
        bits=13,
        goal=goal,
        log_dir=log_dir,
    )

    logger.info(f"Scheduler runtime {sched_runtime}")

    verify_schedule(out[0], out[1], resource_requirements, release_times,
                    absolute_deadlines, expected_runtimes, dependency_matrix,
                    [num_cpus, num_gpus])

    logger.info(f"Scheduler output {out}")
    if log_dir is not None:
        with open(log_dir + f"{goal}_result.pkl", 'wb') as fp:
            data = {
                'resource_requirements': resource_requirements,
                'needs_gpu': needs_gpu,
                'release_times': release_times,
                'absolute_deadlines': absolute_deadlines,
                'expected_runtimes': expected_runtimes,
                'dependency_matrix': dependency_matrix,
                'pinned_tasks': pinned_tasks,
                'model': f"{out}",
                'n_gpu': num_gpus,
                'n_cpus': num_cpus,
                'runtime': sched_runtime,
                'output_cost': int(f"{output_cost}")
            }
            pickle.dump(data, fp)
    return sched_runtime, output_cost
>>>>>>> 096e351f


def main(args):
    logger = utils.setup_logging(name="benchmark_ilp")
<<<<<<< HEAD
    if FLAGS.scheduler == 'gurobi':
        schedulers = {"gurobi": GurobiScheduler()}
    elif FLAGS.scheduler == 'z3':
        schedulers = {"z3": Z3Scheduler()}
    elif FLAGS.scheduler == 'eval':
        schedulers = {"gurobi": GurobiScheduler(), "z3": Z3Scheduler()}
    else:
        raise ValueError('Unexpected --scheduler value {FLAGS.scheduler}')

    if FLAGS.workload == "SymmetricTasks":
        benchmark = SymmetricTasksBenchmark(
            deps=1, cpu_process=FLAGS.cpu_process)
        benchmark.set_deps(FLAGS.source_task, FLAGS.dependent_task)
    elif FLAGS.workload == "OneLongTwoShort":
        benchmark = OneLongTwoShortBenchmark(height=FLAGS.bar_height)
    elif FLAGS.workload == "StaggeredRelease":
        benchmark = StaggeredReleaseBenchmark()
    else:
        raise NotImplementedError

    results_dict = {}
    for name, scheduler in schedulers.items():
        results = []
        for num_tasks in range(5, 7, 1):

            (runtime, start_times,
             placement, output_cost) = benchmark.benchmark(scheduler,
                                                           num_tasks,
                                                           FLAGS.task_runtime,
                                                           FLAGS.num_cpus,
                                                           FLAGS.num_gpus,
                                                           goal=FLAGS.goal,
                                                           log_dir=FLAGS.log_dir,
                                                           logger=logger)
            benchmark.visualize(start_times, placement, FLAGS.num_cpus,
                                FLAGS.num_gpus, num_tasks, FLAGS.task_runtime)
            results.append((num_tasks, runtime, output_cost))
            if runtime > 300:
                break
        results_dict[name] = results
    logger.info(results)
    plt.close('all')

    plt.title("Runtime Summary")
    for name in results_dict.keys():
        plt.plot([t for t, _, _ in results_dict[name]],
                 [r for _, r, _ in results_dict[name]], label=name)
    plt.legend()
    plt.savefig("runtime_summary.png")
    plt.close('all')

    plt.title("Cost Summary")
    for name in results_dict.keys():
        plt.plot([t for t, _, _ in results_dict[name]],
                 [c for _, _, c in results_dict[name]], label=name)
    plt.legend()
    plt.savefig("cost_summary.png")
=======
    if FLAGS.scheduler == 'z3':
        scheduler = Z3Scheduler()
    elif FLAGS.scheduler == 'gurobi':
        scheduler = GurobiScheduler()
    else:
        raise ValueError('Unexpected --scheduler value {FLAGS.scheduler}')
    results = []
    for multiplier in range(1, 3, 1):
        horizon = 50 * multiplier
        num_tasks = 5 * multiplier
        log_dir = (FLAGS.log_dir + (
            f"/tasks={num_tasks}_horizon={horizon}_ngpu=" +
            f"{FLAGS.num_gpus}_ncpu={FLAGS.num_cpus}_dep={FLAGS.source_task}" +
            f"-before-{FLAGS.dependent_task}/") if FLAGS.log_dir else None)

        if log_dir is not None and not Path(log_dir).is_dir():
            Path(log_dir).mkdir()

        runtime, output_cost = do_run(scheduler,
                                      num_tasks,
                                      FLAGS.task_runtime,
                                      horizon,
                                      FLAGS.num_gpus,
                                      FLAGS.num_cpus,
                                      goal=FLAGS.goal,
                                      log_dir=log_dir,
                                      logger=logger)

        logger.info(f"runtime: {runtime} ----- output_cost: {output_cost}")
        results.append((num_tasks, runtime, output_cost))
        if runtime > 600:
            break

    logger.info(results)
>>>>>>> 096e351f


if __name__ == '__main__':
    app.run(main)<|MERGE_RESOLUTION|>--- conflicted
+++ resolved
@@ -2,7 +2,6 @@
 import pickle
 
 from absl import app, flags
-<<<<<<< HEAD
 import utils
 
 
@@ -11,117 +10,28 @@
 import matplotlib.pyplot as plt
 
 from ilp_benchmark_utils import StaggeredReleaseBenchmark, OneLongTwoShortBenchmark, SymmetricTasksBenchmark
-=======
-from pathlib import Path
-from typing import Optional
-
-import utils
-
-from schedulers.ilp_scheduler import ILPScheduler, verify_schedule
-from schedulers.z3_scheduler import Z3Scheduler
-from schedulers.gurobi_scheduler import GurobiScheduler
->>>>>>> 096e351f
 
 FLAGS = flags.FLAGS
 
 flags.DEFINE_integer('num_gpus', 2, 'Number of GPUs available.')
 flags.DEFINE_integer('num_cpus', 10, 'Number of CPUs available.')
 flags.DEFINE_integer('task_runtime', 15, 'Estimated task runtime.')
-<<<<<<< HEAD
+
 flags.DEFINE_enum('scheduler', 'z3', ['z3', 'gurobi', 'eval'],
-=======
-flags.DEFINE_enum('scheduler', 'z3', ['z3', 'gurobi'],
->>>>>>> 096e351f
+
                   'Sets which ILP scheduler to use.')
 flags.DEFINE_enum('goal', 'feasibility', ['feasibility', 'max_slack'],
                   'Sets the goal of the solver.')
 flags.DEFINE_integer('source_task', 0, 'Source task.')
 flags.DEFINE_integer('dependent_task', 1, 'Dependent task.')
-<<<<<<< HEAD
 flags.DEFINE_integer('cpu_process', 3, 'Task that can go on CPU.')
 flags.DEFINE_enum('workload', 'SymmetricTasks', [
                   'SymmetricTasks', 'OneLongTwoShort', 'StaggeredRelease'], 'Type of task')
 flags.DEFINE_float('bar_height', 1.0, 'Height of the bar in plot')
-=======
-
-
-def do_run(scheduler: ILPScheduler,
-           num_tasks: int = 5,
-           expected_runtime: int = 20,
-           horizon: int = 45,
-           num_gpus: int = 2,
-           num_cpus: int = 10,
-           goal: str = 'max_slack',
-           log_dir: str = None,
-           logger: Optional[logging.Logger] = None):
-    if logger is None:
-        logger = utils.setup_logging(name=f"{num_tasks}_{horizon}")
-    logger.info(
-        f"Running scheduler for {num_tasks} task over horizon of {horizon}")
-    # True if a task requires a GPU.
-    needs_gpu = [True] * num_tasks
-    # Release time when task is ready to start.
-    release_times = [2 for _ in range(0, num_tasks)]
-    # Absolute deadline when task must finish.
-    absolute_deadlines = [horizon for _ in range(0, num_tasks)]
-    # Expected task runtime.
-    expected_runtimes = [expected_runtime for _ in range(0, num_tasks)]
-    # True if task i must finish before task j starts
-    dependency_matrix = [[False for i in range(0, num_tasks)]
-                         for j in range(0, num_tasks)]
-    # Hardware index if a task is pinned to that resource (or already running
-    # there).
-    pinned_tasks = [None] * num_tasks
-    dependency_matrix[FLAGS.source_task][FLAGS.dependent_task] = True
-    needs_gpu[3] = False
-
-    resource_requirements = [[False, True] if need_gpu else [True, False]
-                             for need_gpu in needs_gpu]
-    out, output_cost, sched_runtime = scheduler.schedule(
-        resource_requirements,
-        release_times,
-        absolute_deadlines,
-        expected_runtimes,
-        dependency_matrix,
-        pinned_tasks,
-        num_tasks,
-        [num_cpus, num_gpus],
-        bits=13,
-        goal=goal,
-        log_dir=log_dir,
-    )
-
-    logger.info(f"Scheduler runtime {sched_runtime}")
-
-    verify_schedule(out[0], out[1], resource_requirements, release_times,
-                    absolute_deadlines, expected_runtimes, dependency_matrix,
-                    [num_cpus, num_gpus])
-
-    logger.info(f"Scheduler output {out}")
-    if log_dir is not None:
-        with open(log_dir + f"{goal}_result.pkl", 'wb') as fp:
-            data = {
-                'resource_requirements': resource_requirements,
-                'needs_gpu': needs_gpu,
-                'release_times': release_times,
-                'absolute_deadlines': absolute_deadlines,
-                'expected_runtimes': expected_runtimes,
-                'dependency_matrix': dependency_matrix,
-                'pinned_tasks': pinned_tasks,
-                'model': f"{out}",
-                'n_gpu': num_gpus,
-                'n_cpus': num_cpus,
-                'runtime': sched_runtime,
-                'output_cost': int(f"{output_cost}")
-            }
-            pickle.dump(data, fp)
-    return sched_runtime, output_cost
->>>>>>> 096e351f
 
 
 def main(args):
     logger = utils.setup_logging(name="benchmark_ilp")
-<<<<<<< HEAD
     if FLAGS.scheduler == 'gurobi':
         schedulers = {"gurobi": GurobiScheduler()}
     elif FLAGS.scheduler == 'z3':
@@ -179,42 +89,6 @@
                  [c for _, _, c in results_dict[name]], label=name)
     plt.legend()
     plt.savefig("cost_summary.png")
-=======
-    if FLAGS.scheduler == 'z3':
-        scheduler = Z3Scheduler()
-    elif FLAGS.scheduler == 'gurobi':
-        scheduler = GurobiScheduler()
-    else:
-        raise ValueError('Unexpected --scheduler value {FLAGS.scheduler}')
-    results = []
-    for multiplier in range(1, 3, 1):
-        horizon = 50 * multiplier
-        num_tasks = 5 * multiplier
-        log_dir = (FLAGS.log_dir + (
-            f"/tasks={num_tasks}_horizon={horizon}_ngpu=" +
-            f"{FLAGS.num_gpus}_ncpu={FLAGS.num_cpus}_dep={FLAGS.source_task}" +
-            f"-before-{FLAGS.dependent_task}/") if FLAGS.log_dir else None)
-
-        if log_dir is not None and not Path(log_dir).is_dir():
-            Path(log_dir).mkdir()
-
-        runtime, output_cost = do_run(scheduler,
-                                      num_tasks,
-                                      FLAGS.task_runtime,
-                                      horizon,
-                                      FLAGS.num_gpus,
-                                      FLAGS.num_cpus,
-                                      goal=FLAGS.goal,
-                                      log_dir=log_dir,
-                                      logger=logger)
-
-        logger.info(f"runtime: {runtime} ----- output_cost: {output_cost}")
-        results.append((num_tasks, runtime, output_cost))
-        if runtime > 600:
-            break
-
-    logger.info(results)
->>>>>>> 096e351f
 
 
 if __name__ == '__main__':
