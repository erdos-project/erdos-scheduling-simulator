import heapq
import logging
import sys
from enum import Enum
from functools import total_ordering
from operator import attrgetter, itemgetter
from typing import Mapping, Optional, Sequence

import absl  # noqa: F401

from data import BaseWorkloadLoader
from schedulers import BaseScheduler
from utils import EventTime, setup_csv_logging, setup_logging
from workers import WorkerPools
from workload import Placement, Placements, Resource, Task, TaskState, Workload


@total_ordering
class EventType(Enum):
    """Represents the different Events that a simulator has to simulate."""

    SIMULATOR_START = 0  # Signify the start of the simulator loop.
    TASK_CANCEL = 1  # Ask the simulator to cancel the task.
    EVICT_PROFILE = 2  # Ask the simulator to evict the profile from the WorkerPool.
    TASK_FINISHED = 3  # Notify the simulator of the end of a task.
    TASK_RELEASE = 4  # Ask the simulator to release the task.
    UPDATE_WORKLOAD = 5  # Ask the simulator to update the workload.
    TASK_PREEMPT = 6  # Ask the simulator to preempt a task.
    TASK_MIGRATION = 7  # Ask the simulator to migrate a task.
    LOAD_PROFILE = 8  # Ask the simulator to load a profile into the WorkerPool.
    TASK_PLACEMENT = 9  # Ask the simulator to place a task.
    SCHEDULER_START = 10  # Requires the simulator to invoke the scheduler.
    SCHEDULER_FINISHED = 11  # Signifies the end of the scheduler loop.
    SIMULATOR_END = 12  # Signify the end of the simulator loop.
    LOG_UTILIZATION = 13  # Ask the simulator to log worker pool utilization.

    def __lt__(self, other) -> bool:
        # This method is used to order events in the event queue. We prioritize
        # events that first free resources.
        return self.value < other.value

    def __eq__(self, other) -> bool:
        return self.value == other.value


class Event(object):
    """Represents an `Event` that is managed by the `EventQueue` and informs
    what action the simulator needs to do at the given simulator time.

    Args:
        event_type (`EventType`): The type of the event.
        time (`EventTime`): The simulator time at which the event occurred.
        task (`Optional[Task]`): The task associated with this event if it is
            of type `TASK_RELEASE` or `TASK_FINISHED`.

    Raises:
        `ValueError` if the event is of type `TASK_RELEASE` or `TASK_FINISHED`
        and no associated task is provided, or if the time is not of type `EventTime`.
    """

    def __init__(
        self,
        event_type: EventType,
        time: EventTime,
        task: Optional[Task] = None,
        placement: Optional[Placement] = None,
    ):
        if event_type in [
            EventType.TASK_CANCEL,
            EventType.TASK_RELEASE,
            EventType.TASK_PLACEMENT,
            EventType.TASK_PREEMPT,
            EventType.TASK_MIGRATION,
            EventType.TASK_FINISHED,
        ]:
            if task is None:
                raise ValueError(f"No task provided with {event_type}.")
            if event_type in [EventType.TASK_PLACEMENT, EventType.TASK_MIGRATION]:
                if placement is None:
                    raise ValueError(f"No placement provided with {event_type}.")
                elif type(placement) != Placement:
                    raise ValueError(f"Invalid type for placement: {type(placement)}.")
        if type(time) != EventTime:
            raise ValueError(f"Invalid type for time: {type(time)}")
        self._event_type = event_type
        self._time = time
        self._task = task
        self._placement = placement

    def __lt__(self, other: "Event") -> bool:
        if self.time == other.time:
            if (
                self.event_type == other.event_type
                and self.task is not None
                and other.task is not None
            ):
                return self.task.unique_name < other.task.unique_name
            return self.event_type < other.event_type
        return self.time < other.time

    def __str__(self):
        if self.task is None:
            return f"Event(time={self.time}, type={self.event_type})"
        else:
            return f"Event(time={self.time}, type={self.event_type}, task={self.task})"

    def __repr__(self):
        return str(self)

    @property
    def time(self) -> EventTime:
        return self._time

    @property
    def event_type(self) -> EventType:
        return self._event_type

    @property
    def task(self) -> Optional[Task]:
        return self._task

    @property
    def placement(self) -> Optional[Placement]:
        return self._placement


class EventQueue(object):
    """An `EventQueue` provides an abstraction that is used by the simulator
    to add the events into, and retrieve events from according to their
    release time.
    """

    def __init__(self):
        self._event_queue = []

    def add_event(self, event: Event):
        """Add the given event to the queue.

        Args:
            event (`Event`): The event to be added to the queue.
        """
        heapq.heappush(self._event_queue, event)

    def remove_event(self, event: Event):
        """Removes the event from the queue.

        Args:
            event (`Event`): The event to be removed from the queue.

        Raises:
            `ValueError` if the event was not found.
        """
        self._event_queue.remove(event)
        self.reheapify()

    def next(self) -> Event:
        """Retrieve the next event from the queue.

        Returns:
            The next event in the queue ordered according to the release time.
        """
        return heapq.heappop(self._event_queue)

    def peek(self) -> Optional[Event]:
        """Peek at the next event in the queue without popping it.

        Returns:
            The next event in the queue ordered according to the release time.
        """
        if len(self._event_queue) == 0:
            return None
        return self._event_queue[0]

    def get_next_event_of_type(self, event_type: EventType) -> Optional[Event]:
        """Retrieve the next event of the given type from the queue.

        Note that this method iterates over the entire queue, and can be slow.

        Args:
            event_type (`EventType`): The type of the event to retrieve.

        Returns:
            The next event of the given type in the queue ordered according to the
            release time.
        """
        filtered_values = list(
            filter(lambda event: event.event_type == event_type, self._event_queue)
        )
        return min(filtered_values) if len(filtered_values) > 0 else None

    def reheapify(self):
        """Reheapify the current queue.

        This method should be used if any in-place changes have been made to
        the events already inserted into the queue.
        """
        heapq.heapify(self._event_queue)

    def __len__(self) -> int:
        return len(self._event_queue)


class Simulator(object):
    """A `Simulator` simulates the execution of the different tasks in the
    system.

    It starts with a list of tasks generated by the sources at a fixed
    frequency, schedules them using the given instance of the Scheduler,
    ensures their execution on the given set of WorkerPools.

    Args:
        worker_pools (`WorkerPools`): A `WorkerPools` instance describing
            the worker pools available for the simulator to execute the tasks on.
        scheduler (`Type[BaseScheduler]`): A scheduler that implements the
            `BaseScheduler` interface, and is used by the simulator to schedule
            the set of available tasks at a regular interval.
        loop_timeout (`EventTime`) [default=sys.maxsize]: The simulator time (in us)
            upto which to run the loop. The default runs until we have exhausted all
            the events in the system.
        scheduler_frequency (`EventTime`) [default=-1]: The time (in us) between two
            subsequent scheduler invocations. The default invokes a new run of
            the scheduler just after the previous one has completed.
        _flags (`absl.flags`): The flags used to initialize the app, if any.
    """

    def __init__(
        self,
        worker_pools: WorkerPools,
        scheduler: BaseScheduler,
        workload_loader: BaseWorkloadLoader,
        loop_timeout: EventTime = EventTime(time=sys.maxsize, unit=EventTime.Unit.US),
        scheduler_frequency: EventTime = EventTime(time=-1, unit=EventTime.Unit.US),
        _flags: Optional["absl.flags"] = None,
    ):
        if not isinstance(scheduler, BaseScheduler):
            raise ValueError("Scheduler must implement the BaseScheduler interface.")

        if not isinstance(workload_loader, BaseWorkloadLoader):
            raise ValueError(
                "WorkloadLoader must implement the BaseWorkloadLoader interface."
            )

        if type(loop_timeout) != EventTime:
            raise ValueError(f"Unexpected type of loop_timeout: {type(loop_timeout)}")

        if type(scheduler_frequency) != EventTime:
            raise ValueError(
                f"Unexpected type of scheduler_frequency: {type(scheduler_frequency)}"
            )

        # Set up the logger.
        # Amended from https://tinyurl.com/da5jfm58
        def event_representation_filter(record):
            if record.args:
                args = []
                for arg in record.args:
                    if isinstance(arg, Event):
                        arg = repr(arg)
                    else:
                        arg = str(arg)
                    args.append(arg)
                record.args = tuple(args)
            return True

        if _flags:
            self._logger = setup_logging(
                name=self.__class__.__name__,
                log_dir=_flags.log_dir,
                log_file=_flags.log_file_name,
                log_level=_flags.log_level,
            )
            self._csv_logger = setup_csv_logging(
                name=self.__class__.__name__,
                log_dir=_flags.log_dir,
                log_file=_flags.csv_file_name,
            )
        else:
            self._logger = setup_logging(name=self.__class__.__name__)
            self._csv_logger = setup_csv_logging(
                name=self.__class__.__name__, log_file=None
            )
        if not self._logger.isEnabledFor(logging.DEBUG):
            self._logger.addFilter(event_representation_filter)

        # Simulator variables.
        self._scheduler = scheduler
        self._simulator_time = EventTime.zero()
        self._scheduler_frequency = scheduler_frequency
        self._loop_timeout = loop_timeout
        self._task_id_added_to_event_queue = set()

        # Workload variables.
        self._workload_loader = workload_loader
        self._workload = Workload.empty(_flags)

        self._worker_pools = worker_pools
        self._logger.info("The Worker Pools are: ")
        for worker_pool in self._worker_pools.worker_pools:
            self._logger.info(f"{worker_pool}")
            resources_str = ",".join(
                [
                    ",".join((resource.name, resource.id, str(quantity)))
                    for resource, quantity in worker_pool.resources.resources
                ]
            )
            self._csv_logger.debug(
                f"0,WORKER_POOL,{worker_pool.name},{worker_pool.id},{resources_str}"
            )
            for worker in worker_pool.workers:
                self._logger.info(f"\t{worker}")
        self.__log_utilization(self._simulator_time)

        # Internal data.
        self._last_scheduler_start_time = self._simulator_time
        self._next_scheduler_event = None
        self._last_scheduler_placements: Optional[Placements] = None

        # A Cache from the TaskID to a future Placement event in the EventQueue.
        # The Simulator uses this bookkeeping to revoke / invalidate decisions made
        # by the past scheduler invocations.
        self._future_placement_events: Mapping[str, Placement] = {}

        # Flag values.
        self._scheduler_delay = EventTime(
            _flags.scheduler_delay if _flags else 0, EventTime.Unit.US
        )
        self._runtime_variance = _flags.runtime_variance if _flags else 0
        self._drop_skipped_tasks = _flags.drop_skipped_tasks if _flags else False
        self._verify_schedule = _flags.verify_schedule if _flags else False
        self._run_scheduler_at_worker_free = (
            _flags.scheduler_run_at_worker_free if _flags else False
        )
        self._workload_update_interval = (
            EventTime(_flags.workload_update_interval, EventTime.Unit.US)
            if _flags
            else EventTime.invalid()
        )

        # Statistics about the Task.
        self._finished_tasks = 0
        self._cancelled_tasks = 0
        self._missed_task_deadlines = 0

        # Statistics about the TaskGraph.
        self._finished_task_graphs = 0
        self._missed_task_graph_deadlines = 0

        # Initialize the event queue.
        # To make the system continue working the loop, we add three events:
        # - SIMULATOR_START: A notional event start the simulator and log into the CSV.
        # - UPDATE_WORKLOAD: An event to reach out to the WorkloadLoader and get the
        #   next batch of TaskGraphs.
        # - SCHEDULER_START: An event to invoke the scheduler.
        self._event_queue = EventQueue()

        # First, create the SIMULATOR_START event to signify the start of the Simulator.
        sim_start_event = Event(
            event_type=EventType.SIMULATOR_START, time=self._simulator_time
        )
        self._event_queue.add_event(sim_start_event)
        self._logger.info(
            "[%s] Added %s to the event queue.",
            self._simulator_time.time,
            sim_start_event,
        )

        # Second, create the UPDATE_WORKLOAD event to retrieve the latest Workload.
        upate_workload_event = Event(
            event_type=EventType.UPDATE_WORKLOAD, time=self._simulator_time
        )
        self._event_queue.add_event(upate_workload_event)
        self._logger.info(
            "[%s] Added %s to the event queue.",
            self._simulator_time.time,
            upate_workload_event,
        )

        # Third, create the SCHEDULER_START event to invoke the scheduler.
        sched_start_event = Event(
            event_type=EventType.SCHEDULER_START, time=self._simulator_time
        )
        self._event_queue.add_event(sched_start_event)
        self._logger.info(
            "[%s] Added %s to the event queue.",
            self._simulator_time.time,
            sched_start_event,
        )

    def dry_run(self) -> None:
        """Displays the order in which the TaskGraphs will be released."""
        while True:
            # Get the next Workload from the WorkloadLoader.
            next_workload = self._workload_loader.get_next_workload()
            if next_workload is None:
                self._logger.info(
                    f"The WorkloadLoader '{type(self._workload_loader).__name__}' "
                    f"released no more Workloads."
                )
                break

            # A new Workload has been released, we log the release times of the
            # TaskGraphs from this instance of the Workload.
            self._workload = next_workload
            task_graphs = sorted(
                self._workload.task_graphs.values(),
                key=lambda task_graph: task_graph.release_time,
            )
            self._logger.info(
<<<<<<< HEAD
                f"The WorkloadLoader '{type(self._workload_loader).__name__}' released "
                f"a Workload with {len(task_graphs)} TaskGraphs."
=======
                "[%s] The TaskGraph %s will be released with deadline "
                "%s and completion time %s.",
                task_graph.release_time,
                task_graph.name,
                task_graph.deadline,
                task_graph.job_graph.completion_time,
>>>>>>> f59759b2
            )

            for task_graph in task_graphs:
                self._logger.info(
                    "[%s] The TaskGraph %s will be released with deadline %s",
                    task_graph.release_time.to(EventTime.Unit.US).time,
                    task_graph.name,
                    task_graph.deadline,
                )

    def simulate(self) -> None:
        """Run the simulator loop.

        This loop requires the `Workload` to be populated with the `TaskGraph`s whose
        execution is to be simulated using the Scheduler.
        """
        # Run the simulator loop.
        while True:
            time_until_next_event = self._event_queue.peek().time - self._simulator_time

            # If there are any running tasks, step through the execution of the
            # Simulator until the closest remaining time.
            running_tasks = self._worker_pools.get_placed_tasks()

            if len(running_tasks) > 0:
                # There are running tasks, figure out the minimum remaining
                # time across all the tasks.
                min_task_remaining_time = min(
                    map(attrgetter("remaining_time"), running_tasks)
                )
                self._logger.debug(
                    "[%s] The minimum task remaining time was %s, "
                    "and the time until next event was %s.",
                    self._simulator_time.to(EventTime.Unit.US).time,
                    min_task_remaining_time,
                    time_until_next_event,
                )

                # If the minimum remaining time comes before the time until
                # the next event in the queue, step all workers until the
                # completion of that task, otherwise, handle the next event.
                if min_task_remaining_time < time_until_next_event:
                    self.__step(step_size=min_task_remaining_time)
                else:
                    # NOTE: We step here so that all the Tasks that are going
                    # to finish as a result of this step have their TASK_FINISHED
                    # events processed first before any future placement occurs
                    # that is decided prior.
                    self.__step(step_size=time_until_next_event)
                    if self.__handle_event(self._event_queue.next()):
                        break
            else:
                # Step until the next event is supposed to be executed.
                self.__step(step_size=time_until_next_event)
                if self.__handle_event(self._event_queue.next()):
                    break

    def __handle_scheduler_start(self, event: Event) -> None:
        """Handle the SCHEDULER_START event. The method invokes the scheduler, and adds
        a SCHEDULER_FINISHED event to the event queue.

        Args:
            event (`Event`): The event to handle.
        """
        # Log the required CSV information.
        currently_placed_tasks = self._worker_pools.get_placed_tasks()
        schedulable_tasks = self._workload.get_schedulable_tasks(
            event.time,
            self._scheduler.lookahead,
            self._scheduler.preemptive,
            self._scheduler.retract_schedules,
            self._worker_pools,
            self._scheduler.policy,
            self._scheduler.branch_prediction_accuracy,
            self._scheduler.release_taskgraphs,
        )
        self._csv_logger.debug(
            f"{event.time.time},SCHEDULER_START,{len(schedulable_tasks)},"
            f"{len(currently_placed_tasks)}"
        )
        self.__log_utilization(event.time)

        # Execute the scheduler, and insert an event notifying the
        # end of the scheduler into the loop.
        self._last_scheduler_start_time = event.time
        self._next_scheduler_event = None
        self._logger.info(
            "[%s] Running the scheduler with %s schedulable tasks and "
            "%s tasks already placed across %s worker pools.",
            event.time.time,
            len(schedulable_tasks),
            len(currently_placed_tasks),
            len(self._worker_pools),
        )
        sched_finished_event = self.__run_scheduler(event)
        self._event_queue.add_event(sched_finished_event)
        self._logger.info(
            "[%s] Added %s to the event queue.",
            event.time.time,
            sched_finished_event,
        )

    def __handle_profile_eviction(self, event: Event) -> None:
        """Handles the eviction of `WorkProfile`s from the given `WorkerPool`.

        Args:
            event (`Event`): The event that contains the `placement` information with
                the type `Placement.PlacementType.EVICT_WORK_PROFILE`.
        """
        if event.placement.placement_type != Placement.PlacementType.EVICT_WORK_PROFILE:
            raise ValueError(
                f"The placement type of the event {event.placement.placement_type} is "
                f"not {Placement.PlacementType.EVICT_WORK_PROFILE}."
            )
        self._logger.info(
            "[%s] The Simulator is requesting the eviction of %s "
            "from the WorkerPool %s and the Worker %s.",
            event.time.to(EventTime.Unit.US).time,
            event.placement.work_profile,
            event.placement.worker_pool_id,
            event.placement.worker_id,
        )
        worker_pool = self._worker_pools.get_worker_pool(event.placement.worker_pool_id)
        if worker_pool is None:
            raise ValueError(
                f"The WorkerPool {event.placement.worker_pool_id} does not exist."
            )
        else:
            worker_pool.evict_profile(
                event.placement.work_profile,
                event.placement.worker_id,
            )

    def __handle_profile_loading(self, event: Event) -> None:
        """Handles the loading of a `WorkProfile` into the given `WorkerPool`.

        Args:
            event (`Event`): The event that contains the `placement` information with
                the type `Placement.PlacementType.LOAD_WORK_PROFILE`.
        """
        if event.placement.placement_type != Placement.PlacementType.LOAD_WORK_PROFILE:
            raise ValueError(
                f"The placement type of the event {event.placement.placement_type} is "
                f"not {Placement.PlacementType.LOAD_WORK_PROFILE}."
            )
        self._logger.info(
            "[%s] The Simulator is requesting the loading of %s "
            "into the WorkerPool %s and the Worker %s.",
            event.time.to(EventTime.Unit.US).time,
            event.placement.work_profile,
            event.placement.worker_pool_id,
            event.placement.worker_id,
        )
        worker_pool = self._worker_pools.get_worker_pool(event.placement.worker_pool_id)
        if worker_pool is None:
            raise ValueError(
                f"The WorkerPool {event.placement.worker_pool_id} does not exist."
            )
        else:
            worker_pool.load_profile(
                event.placement.work_profile,
                event.placement.loading_strategy,
                event.placement.worker_id,
            )

    def __create_events_from_task_placement_skip(
        self,
        time: EventTime,
        placement: Placement,
        drop_skipped_tasks: bool = False,
    ) -> Sequence[Event]:
        """Handles the non-placement of Tasks by the Scheduler.

        If the simulator was required to drop tasks that were not placed, it returns
        a sequence of `TASK_CANCEL` Events for`Task`s that were cancelled as a result
        of the non-placement of this task, and delays the execution of the Task to the
        next available timestamp otherwise.

        Args:
            time (`EventTime`): The time at which the skipping is being requested.
            placement (`Placement`): The Placement object returned by a Scheduler.
            drop_skipped_tasks (`bool`): If `True`, the cancellation of the `Task` and
                its dependents will be requested.

        Returns:
            A (possibly empty) sequence of cancellation events for `Task`s.
        """
        assert (
            not placement.is_placed()
        ), f"Skipping requested for a placed Task {placement.task.unique_name}."

        task_events = []
        if drop_skipped_tasks:
            # The configuration requires us to drop tasks that were skipped, we request
            # the Simulator to cancel this Task along with all of its dependents that
            # cannot be executed as a result.
            task_graph = self._workload.get_task_graph(placement.task.task_graph)
            if task_graph is None:
                raise ValueError(f"No TaskGraph found for {placement.task.task_graph}")

            for cancelled_task in task_graph.cancel(placement.task, time):
                task_events.append(
                    Event(
                        event_type=EventType.TASK_CANCEL,
                        time=cancelled_task.cancellation_time,
                        task=cancelled_task,
                    )
                )

            if task_graph.is_cancelled():
                released_tasks_from_new_task_graph = (
                    self._workload.notify_task_graph_completion(
                        task_graph, cancelled_task.cancellation_time
                    )
                )
                self._logger.info(
                    "[%s] Notified the Workload of the cancellation of %s, "
                    "and received %s new Tasks from new TaskGraphs.",
                    cancelled_task.cancellation_time.time,
                    task_graph.name,
                    len(released_tasks_from_new_task_graph),
                )
                for released_task in released_tasks_from_new_task_graph:
                    task_events.append(
                        Event(
                            event_type=EventType.TASK_RELEASE,
                            time=released_task.release_time,
                            task=released_task,
                        )
                    )
        else:
            self._csv_logger.debug(
                f"{time.to(EventTime.Unit.US).time},TASK_SKIP,{placement.task.name},"
                f"{placement.task.task_graph},{placement.task.timestamp},"
                f"{placement.task.id}"
            )
            if placement.task.id in self._future_placement_events:
                future_placement_event = self._future_placement_events[
                    placement.task.id
                ]
                self._logger.warning(
                    "[%s] Failed to place %s, skipping it for future reconsideration "
                    "and invalidating the previously scheduled Placement event for %s.",
                    time.to(EventTime.Unit.US).time,
                    placement.task,
                    future_placement_event.time,
                )
                self._event_queue.remove_event(future_placement_event)
                del self._future_placement_events[placement.task.id]
            else:
                self._logger.warning(
                    "[%s] Failed to place %s, skipping it for future reconsideration.",
                    time.to(EventTime.Unit.US).time,
                    placement.task,
                )
        return task_events

    def __create_events_from_task_placement(
        self, event_time: EventTime, placement: Placement
    ) -> Sequence[Event]:
        """Handle the placement of a Task by the Scheduler.

        Note that the `Placement` must be of type `Placement.PlacementType.PLACE_TASK`.

        Args:
            event_time (`EventTime`): The time at which the placement was received.
            placement (`Placement`): The Placement object returned by a Scheduler.

        Returns:
            A sequence of events that need to be added to the event queue as a result
            of this Placement.
        """
        if placement.placement_type != Placement.PlacementType.PLACE_TASK:
            raise ValueError(
                f"Invalid placement type {placement.placement_type} for "
                f"{placement.task.unique_name}."
            )

        simulator_events = []
        if placement.task.state < TaskState.SCHEDULED:
            if placement.is_placed():
                # The Task has not been scheduled before, we populate the
                # required fields and cache the placement event in case
                # changes need to be made before the task is actually executed.
                self._logger.debug(
                    "[%s] Scheduling the Task %s for the first time to be "
                    "executed on WorkerPool %s at %s.",
                    event_time.to(EventTime.Unit.US),
                    placement.task,
                    placement.worker_pool_id,
                    placement.placement_time,
                )
                placement.task.schedule(event_time, placement)

                simulator_event = Event(
                    event_type=EventType.TASK_PLACEMENT,
                    time=placement.placement_time,
                    task=placement.task,
                    placement=placement,
                )
                self._future_placement_events[placement.task.id] = simulator_event
                simulator_events.append(simulator_event)
            else:
                simulator_events.extend(
                    self.__create_events_from_task_placement_skip(
                        event_time, placement, self._drop_skipped_tasks
                    )
                )
        elif placement.task.state == TaskState.SCHEDULED:
            if placement.is_placed():
                # The Task was SCHEDULED previously, we update any changes to
                # both the Task and any future placement events in the queue.
                if placement.task.id not in self._future_placement_events:
                    self._logger.debug(
                        "[%s] The Task %s in %s state did not have any "
                        "corresponding cached Placement events in the future."
                        "Rescheduling the Task to be executed on the "
                        "WorkerPool %s at %s.",
                        event_time.to(EventTime.Unit.US).time,
                        placement.task,
                        placement.task.state,
                        placement.worker_pool_id,
                        placement.placement_time,
                    )
                    placement.task.schedule(event_time, placement)
                    simulator_event = Event(
                        event_type=EventType.TASK_PLACEMENT,
                        time=placement.placement_time,
                        task=placement.task,
                        placement=placement,
                    )
                    self._future_placement_events[placement.task.id] = simulator_event
                    simulator_events.append(simulator_event)
                else:
                    cached_placement_event = self._future_placement_events[
                        placement.task.id
                    ]
                    self._logger.debug(
                        "[%s] Updating a prior placement of Task %s from "
                        "WorkerPool %s and time %s to WorkerPool %s and time %s.",
                        event_time.to(EventTime.Unit.US).time,
                        placement.task,
                        cached_placement_event.placement.worker_pool_id,
                        cached_placement_event.time,
                        placement.worker_pool_id,
                        placement.placement_time,
                    )
                    placement.task.schedule(event_time, placement)
                    cached_placement_event._time = placement.placement_time
                    cached_placement_event._placement = placement
                    # Reheapify since we changed the time of some already cached events.
                    self._event_queue.reheapify()
            else:
                simulator_events.extend(
                    self.__create_events_from_task_placement_skip(
                        event_time, placement, self._drop_skipped_tasks
                    )
                )
        elif placement.task.state == TaskState.RUNNING:
            if placement.is_placed():
                if (
                    placement.worker_pool_id != placement.task.worker_pool_id
                    or placement.placement_time > event_time
                ):
                    self._logger.debug(
                        "[%s] The Task %s in state %s was migrated from "
                        "WorkerPool %s to WorkerPool %s to be started at %s.",
                        event_time.to(EventTime.Unit.US).time,
                        placement.task,
                        placement.task.state,
                        placement.task.worker_pool_id,
                        placement.worker_pool_id,
                        placement.placement_time,
                    )
                    simulator_events.append(
                        Event(
                            event_type=EventType.TASK_PREEMPT,
                            time=event_time,
                            task=placement.task,
                        )
                    )
                    simulator_events.append(
                        Event(
                            event_type=EventType.TASK_MIGRATION,
                            time=placement.placement_time,
                            task=placement.task,
                            placement=placement,
                        )
                    )
            else:
                self._logger.debug(
                    "[%s] The Task %s in state %s was preempted.",
                    event_time.to(EventTime.Unit.US).time,
                    placement.task,
                    placement.task.state,
                )
                simulator_events.append(
                    Event(
                        event_type=EventType.TASK_PREEMPT,
                        time=event_time,
                        task=placement.task,
                    )
                )
        elif placement.task.state == TaskState.PREEMPTED:
            raise NotImplementedError(
                "Rescheduling of PREEMPTED tasks hasn't been implemented yet."
            )
        else:
            if not placement.is_placed():
                self._logger.debug(
                    "[%s] The Task %s was cancelled by an upstream task, "
                    "skipping its re-cancellation.",
                    event_time.to(EventTime.Unit.US).time,
                    placement.task,
                )
            else:
                # Task was either completed or cancelled before the Scheduler finished,
                # we skip the application of this Placement decision.
                self._logger.warning(
                    "[%s] Skipping the application of Placement of Task %s at "
                    "time %s because the Task was in %s state.",
                    event_time.to(EventTime.Unit.US).time,
                    placement.task,
                    placement.placement_time,
                    placement.task.state,
                )

        return simulator_events

    def __handle_scheduler_finish(self, event: Event) -> None:
        """Handle the SCHEDULER_FINISHED event. The method places the profiles and tasks
        on the appropriate workers, and computes the next scheduler start time.

        Args:
            event (`Event`): The event to handle.
        """
        # Place the tasks on the assigned worker pool, and reset the
        # available events to the tasks that could not be placed.
        self._logger.info(
            "[%s] Finished executing the scheduler initiated at %s. Placing tasks.",
            event.time.time,
            self._last_scheduler_start_time,
        )

        # Log the required CSV information.
        def count_placed_tasks(placements: Placements):
            return len(
                list(
                    filter(
                        lambda p: p.placement_type == Placement.PlacementType.PLACE_TASK
                        and p.is_placed(),
                        placements,
                    )
                )
            )

        num_placed = count_placed_tasks(self._last_scheduler_placements)
        num_unplaced = count_placed_tasks(self._last_scheduler_placements) - num_placed
        scheduler_runtime = event.time - self._last_scheduler_start_time
        self._csv_logger.debug(
            f"{event.time.time},SCHEDULER_FINISHED,"
            f"{scheduler_runtime.to(EventTime.Unit.US).time},"
            f"{num_placed},{num_unplaced},"
            f"{self._last_scheduler_placements.true_runtime.to(EventTime.Unit.US).time}"
        )

        if self._verify_schedule:
            self._scheduler.verify_schedule(
                event.time,
                self._workload,
                self._worker_pools,
                self._last_scheduler_placements,
            )

        simulator_events = []
        for placement in self._last_scheduler_placements:
            if placement.placement_type == Placement.PlacementType.CANCEL_TASK:
                # Request the cancellation of this `Task` and all its dependent `Task`s
                # that cannot complete their execution without this `Task`.
                simulator_events.extend(
                    self.__create_events_from_task_placement_skip(
                        time=event.time, placement=placement, drop_skipped_tasks=True
                    )
                )
            elif placement.placement_type == Placement.PlacementType.PLACE_TASK:
                # Ensure that the Placement always occurs in the present or future.
                if placement.is_placed() and placement.placement_time < event.time:
                    self._logger.error(
                        "[%s] A Placement for the Task %s occurred in the past at %s.",
                        event.time.to(EventTime.Unit.US).time,
                        placement.task,
                        placement.placement_time,
                    )
                    raise ValueError(
                        f"A Placement for the Task {placement.task.unique_name} "
                        f"occurred in the past at {placement.placement_time}."
                    )
                if placement.is_placed():
                    # If there was a Placement, log the Task scheduling event.
                    self._csv_logger.debug(
                        f"{event.time.time},TASK_SCHEDULED,{placement.task.name},"
                        f"{placement.task.task_graph},{placement.task.timestamp},"
                        f"{placement.task.id},{placement.task.deadline.time},"
                        f"{placement.placement_time.time},{placement.worker_pool_id},"
                        f"{placement.execution_strategy.runtime.time}"
                    )
                simulator_events.extend(
                    self.__create_events_from_task_placement(event.time, placement)
                )
            elif placement.placement_type == Placement.PlacementType.EVICT_WORK_PROFILE:
                # Ensure that the Placement always occurs in the present or future.
                if placement.placement_time < event.time:
                    self._logger.error(
                        "[%s] A Placement for the WorkProfile %s occurred in "
                        "the past at %s.",
                        event.time.to(EventTime.Unit.US).time,
                        placement.work_profile,
                        placement.placement_time,
                    )
                    raise ValueError(
                        f"A Placement for the WorkProfile {placement.work_profile} "
                        f"occurred in the past at {placement.placement_time}."
                    )
                eviction_event = Event(
                    event_type=EventType.EVICT_PROFILE,
                    time=placement.placement_time,
                    placement=placement,
                )
                simulator_events.append(eviction_event)
            elif placement.placement_type == Placement.PlacementType.LOAD_WORK_PROFILE:
                # Ensure that the Placement always occurs in the present or future.
                if placement.placement_time < event.time:
                    self._logger.error(
                        "[%s] A Placement for the WorkProfile %s occurred in "
                        "the past at %s.",
                        event.time.to(EventTime.Unit.US).time,
                        placement.work_profile,
                        placement.placement_time,
                    )
                    raise ValueError(
                        f"A Placement for the WorkProfile {placement.work_profile} "
                        f"occurred in the past at {placement.placement_time}."
                    )
                profile_load_event = Event(
                    event_type=EventType.LOAD_PROFILE,
                    time=placement.placement_time,
                    placement=placement,
                )
                simulator_events.append(profile_load_event)

        # Sort the events so that preemptions and migrations happen first.
        for simulator_event in sorted(simulator_events):
            self._logger.info(
                "[%s] Added %s to the event queue.",
                event.time.time,
                simulator_event,
            )
            self._event_queue.add_event(simulator_event)

        # Reset the available tasks and the last task placement.
        self._last_scheduler_placements = None

        # The scheduler has finished its execution, insert an event for the next
        # invocation of the scheduler.
        next_sched_event = self.__get_next_scheduler_event(
            event,
            self._scheduler_frequency,
            self._last_scheduler_start_time,
            self._loop_timeout,
        )
        self._event_queue.add_event(next_sched_event)
        self._logger.info(
            "[%s] Added %s to the event queue.", event.time.time, next_sched_event
        )

        # Now that all the tasks are placed, ask the simulator to log the resource
        # utilization and quit later, if requested.
        self._event_queue.add_event(
            Event(event_type=EventType.LOG_UTILIZATION, time=event.time)
        )

    def __handle_task_cancellation(self, event: Event) -> None:
        """Handle the cancellation of a task. If the scheduler decided to cancel the
        task or the conditional task was resolved to never be executed, we cancel the
        Task and remove any future placements queued for this Task.

        Args:
            event (`Event`): The event containing the task to be cancelled.
        """
        self._cancelled_tasks += 1
        self._logger.info(
            "[%s] (%d) The Simulator is cancelling the task %s.",
            event.time.to(EventTime.Unit.US).time,
            self._cancelled_tasks,
            event.task,
        )
        self._csv_logger.debug(
            f"{event.time.to(EventTime.Unit.US).time},TASK_CANCEL,{event.task.name},"
            f"{event.task.timestamp},{event.task.id},{event.task.task_graph}"
        )

        # If the task already had a placement, we remove the placement from our queue.
        if event.task.id in self._future_placement_events:
            placement_event = self._future_placement_events[event.task.id]
            self._logger.debug(
                "[%s] The task %s being cancelled has a future placement for %s.",
                event.time.to(EventTime.Unit.US).time,
                event.task,
                placement_event.time,
            )
            self._event_queue.remove_event(placement_event)
            del self._future_placement_events[event.task.id]

    def __handle_task_release(self, event: Event) -> None:
        """Handle the release of a task. If the task is not already scheduled and the
        next scheduler event is too far into the future, we bring the next scheduler
        event closer to ensure minimal queueing delay.

        Args:
            event (`Event`): The event containing the task to be released.
        """
        # Release a task for the scheduler.
        event.task.release(event.time)
        self._csv_logger.debug(
            f"{event.time.time},TASK_RELEASE,{event.task.name},"
            f"{event.task.timestamp},"
            f"{event.task.intended_release_time.to(EventTime.Unit.US).time},"
            f"{event.task.release_time.to(EventTime.Unit.US).time},"
            f"{event.task.deadline.to(EventTime.Unit.US).time},{event.task.id},"
            f"{event.task.task_graph}"
        )
        # If we are not in the midst of a scheduler invocation, and the task hasn't
        # already been scheduled and next scheduled invocation is too late, then
        # bring the invocation sooner to (event time + scheduler_delay), and re-heapify
        # the event queue. We don't do this if the user specifically requested to run
        # the scheduler whenever the `Worker` becomes free.
        if (
            event.task.state < TaskState.SCHEDULED
            and self._next_scheduler_event
            and not self._run_scheduler_at_worker_free
        ):
            new_scheduler_event_time = min(
                self._next_scheduler_event.time, event.time + self._scheduler_delay
            )
            if self._next_scheduler_event._time != new_scheduler_event_time:
                self._logger.info(
                    "[%s] While adding the task from %s, the scheduler event from %s "
                    "was pulled back to %s.",
                    event.time.time,
                    event,
                    self._next_scheduler_event._time,
                    new_scheduler_event_time,
                )
                self._next_scheduler_event._time = new_scheduler_event_time
                self._event_queue.reheapify()

    def __handle_task_finished(self, event: Event) -> None:
        """Handle the completion of a task. The Task is first removed from the Worker
        where it was placed, and then the Task is marked as finished. If the finishing
        of this `Task` completes the `TaskGraph`, then the `TaskGraph` is marked as
        complete and the event is logged. If not, the next `Task`s in the `TaskGraph`
        are released to the Simulator.

        Args:
            event (`Event`): The event containing the task that finished.
        """
        # Remove the Task from the WorkerPool and invoke it's finish method.
        task_placed_at_worker_pool = self._worker_pools.get_worker_pool(
            event.task.worker_pool_id
        )
        task_placed_at_worker_pool.remove_task(current_time=event.time, task=event.task)
        event.task.finish()

        # Log the TASK_FINISHED event into the CSV.
        self._finished_tasks += 1
        self._csv_logger.debug(
            f"{event.time.time},TASK_FINISHED,{event.task.name},{event.task.timestamp},"
            f"{event.task.task_graph},"
            f"{event.task.completion_time.to(EventTime.Unit.US).time},"
            f"{event.task.deadline.to(EventTime.Unit.US).time},{event.task.id}"
        )

        # If the TaskGraph corresponding to this task finished too, log that event.
        task_graph = self._workload.get_task_graph(event.task.task_graph)
        if task_graph is not None and task_graph.is_complete():
            self._finished_task_graphs += 1
            tardiness = (
                EventTime.zero()
                if task_graph.deadline > event.time
                else event.time - task_graph.deadline
            )
            self._csv_logger.debug(
                f"{event.time.time},TASK_GRAPH_FINISHED,{task_graph.name},"
                f"{task_graph.deadline.to(EventTime.Unit.US).time},"
                f"{tardiness.to(EventTime.Unit.US).time}"
            )
            if task_graph.deadline < event.time:
                self._missed_task_graph_deadlines += 1
            self._logger.info(
                "[%s] Finished the TaskGraph %s with a deadline %s at the "
                "completion of the task %s with a tardiness of %s.",
                event.time.to(EventTime.Unit.US).time,
                task_graph.name,
                task_graph.deadline,
                event.task.name,
                tardiness,
            )

        # Log if the task missed its deadline or not.
        if event.time > event.task.deadline:
            self._missed_task_deadlines += 1
            self._csv_logger.debug(
                f"{event.time.time},MISSED_DEADLINE,{event.task.name},"
                f"{event.task.timestamp},"
                f"{event.task.deadline.to(EventTime.Unit.US).time},{event.task.id}"
            )

        # Log if the TaskGraph missed its deadline.
        if task_graph is not None and event.time > task_graph.deadline:
            self._logger.warn(
                "[%s] Missed the deadline %s of the TaskGraph %s by %s.",
                event.time.to(EventTime.Unit.US).time,
                task_graph.deadline,
                task_graph.name,
                (event.time - task_graph.deadline).to(EventTime.Unit.US),
            )
            self._csv_logger.debug(
                f"{event.time.time},MISSED_TASK_GRAPH_DEADLINE,{task_graph.name},"
                f"{task_graph.deadline.to(EventTime.Unit.US).time}"
            )

        # The given task has finished execution, unlock dependencies from the `Workload`
        released_tasks, cancelled_tasks = self._workload.notify_task_completion(
            event.task, event.time
        )
        self._logger.info(
            "[%s] Notified the Workload of the completion of %s from %s, "
            "and received %s new tasks.",
            event.time.time,
            event.task,
            event.task.task_graph,
            len(released_tasks),
        )

        # The given TaskGraph has finished execution, unlock new TaskGraphs from the
        # `Workload`.
        if task_graph is not None and task_graph.is_complete():
            released_tasks_from_new_task_graph = (
                self._workload.notify_task_graph_completion(task_graph, event.time)
            )
            self._logger.info(
                "[%s] Notified the Workload of the completion of %s, "
                "and received %s new Tasks from new TaskGraphs.",
                event.time.time,
                task_graph.name,
                len(released_tasks_from_new_task_graph),
            )
            released_tasks.extend(released_tasks_from_new_task_graph)

        # Add events to cancel the required tasks.
        for index, task in enumerate(cancelled_tasks, start=1):
            event = Event(
                event_type=EventType.TASK_CANCEL, time=task.cancellation_time, task=task
            )
            self._event_queue.add_event(event)
            self._logger.info(
                "[%s] (%s/%s) Added %s for %s to the event queue.",
                event.time.to(EventTime.Unit.US).time,
                index,
                len(cancelled_tasks),
                event,
                task,
            )

        # Add events corresponding to the dependencies.
        for index, task in enumerate(released_tasks, start=1):
            event = Event(
                event_type=EventType.TASK_RELEASE,
                time=max(task.release_time, event.time),
                task=task,
            )
            self._event_queue.add_event(event)
            self._logger.info(
                "[%s] (%s/%s) Added %s for %s to the event queue.",
                event.time.time,
                index,
                len(released_tasks),
                event,
                task,
            )

    def __handle_task_preempt(self, event: Event) -> None:
        """Handles the TASK_PREEMPT event. The `Task` is removed from the `WorkerPool`
        where it was running and the `Task`'s preemption is logged into the CSV.

        Args:
            event (Event): The event to handle.
        """
        task = event.task
        self._csv_logger.debug(
            f"{event.time.time},TASK_PREEMPT,{task.name},{task.timestamp},{task.id}"
        )
        worker_pool = self._worker_pools.get_worker_pool(task.worker_pool_id)
        worker_pool.remove_task(current_time=event.time, task=task)
        task.preempt(event.time)

    def __handle_task_placement(self, event: Event, workload: Workload) -> None:
        """Handles the TASK_PLACEMENT event. The `Task` is placed on the `WorkerPool`
        where it was scheduled to run and the placement is moved further in the future
        if the `WorkerPool` is not ready to run the `Task`.

        Args:
            event (Event): The event to handle.
            workload (Workload): The `Workload` where the `TaskGraph`s for the `Task`
                are stored.
        """
        self._logger.debug(
            "[%s] Handling TASK_PLACEMENT event: %s.",
            event.time.to(EventTime.Unit.US).time,
            event,
        )
        task = event.task
        assert (
            task.id in self._future_placement_events
        ), "Inconsistency in future placements."
        task_graph = workload.get_task_graph(task.task_graph)
        assert task_graph is not None, "Inconsistency in Task placement and Workload."
        if not task.is_ready_to_run(task_graph):
            if task.state == TaskState.CANCELLED:
                # The Task was cancelled. Consume the event.
                self._logger.info(
                    "[%s] The Task %s was cancelled. Removing the event.",
                    event.time,
                    task,
                )
                del self._future_placement_events[task.id]
                return
            else:
                # If the Task is not ready to run and wasn't cancelled,
                # find the next possible time to try executing the task.
                parent_completion_time = max(
                    parent.remaining_time for parent in task_graph.get_parents(task)
                )
                next_placement_time = event.time + max(
                    parent_completion_time, EventTime(1, EventTime.Unit.US)
                )
                next_placement_event = Event(
                    event_type=event.event_type,
                    time=next_placement_time,
                    task=event.task,
                    placement=event.placement,
                )
                self._future_placement_events[task.id] = next_placement_event
                self._event_queue.add_event(next_placement_event)
                self._logger.info(
                    "[%s] The Task %s was not ready to run, and has been pushed for "
                    "later placement at %s.",
                    event.time.to(EventTime.Unit.US).time,
                    task,
                    next_placement_time,
                )
                self._csv_logger.debug(
                    f"{event.time.time},TASK_NOT_READY,{task.name},{task.timestamp},"
                    f"{task.id},{event.placement.worker_pool_id}"
                )
                return
        # Initialize the task at the given placement time, and place it on
        # the WorkerPool.
        worker_pool = self._worker_pools.get_worker_pool(event.placement.worker_pool_id)
        assert (
            worker_pool is not None
        ), f"No WorkerPool found with ID: {event.placement.worker_pool_id}."
        success = worker_pool.place_task(
            task,
            execution_strategy=event.placement.execution_strategy,
            worker_id=event.placement.worker_id,
        )
        if success:
            task.start(event.time, variance=self._runtime_variance)
            resource_allocation_str = ",".join(
                [
                    ",".join((resource.name, resource.id, str(quantity)))
                    for resource, quantity in worker_pool.get_allocated_resources(task)
                ]
            )

            self._csv_logger.debug(
                f"{event.time.time},TASK_PLACEMENT,{task.name},{task.task_graph},"
                f"{task.timestamp},{task.id},{event.placement.worker_pool_id},"
                f"{event.placement.execution_strategy.runtime.time},"
                f"{resource_allocation_str}"
            )
            self._logger.info(
                "[%s] Placed %s on %s.", event.time.time, task, worker_pool
            )
            del self._future_placement_events[task.id]
        else:
            next_placement_time = event.time + EventTime(1, EventTime.Unit.US)
            next_placement_event = Event(
                event_type=event.event_type,
                time=next_placement_time,
                task=event.task,
                placement=event.placement,
            )
            self._event_queue.add_event(next_placement_event)
            self._future_placement_events[task.id] = next_placement_event
            self._logger.warning(
                "[%s] Task %s cannot be placed on worker %s, pushing placement to %s.",
                event.time.time,
                task,
                worker_pool,
                next_placement_time,
            )
            self._csv_logger.debug(
                f"{event.time.time},WORKER_NOT_READY,{task.name},{task.timestamp},"
                f"{task.id},{event.placement.worker_pool_id}"
            )

    def __handle_task_migration(self, event: Event) -> None:
        """Handles the TASK_MIGRATION event. This event must be followed by a
        `TASK_PREEMPT` event that preempts the `Task` from the `WorkerPool` where it
        was last placed. The `Task` is then placed on the `WorkerPool` where it is to
        be migrated.

        Args:
            event (Event): The event to handle.
        """
        task = event.task
        assert (
            task.state == TaskState.PREEMPTED
        ), f"The {task} was not PREEMPTED before being MIGRATED."

        last_preemption = task.last_preemption
        assert last_preemption is not None, f"The {task} did not have a preemption."
        self._logger.info(
            "[%s] Migrating %s from %s to %s.",
            event.time.time,
            task,
            last_preemption.old_worker_pool,
            event.placement,
        )
        self._logger.debug(
            "[%s] The resource requirements of %s were %s.",
            event.time.time,
            task,
            task.resource_requirements,
        )

        worker_pool = self._worker_pools.get_worker_pool(event.placement.worker_pool_id)
        success = worker_pool.place_task(task)
        if success:
            task.resume(event.time, worker_pool_id=event.placement.worker_pool_id)
            self._logger.debug(
                "[%s] The state of the WorkerPool(%s) is %s.",
                event.time.time,
                event.placement.worker_pool_id,
                worker_pool.resources,
            )
            resource_allocation_str = ",".join(
                [
                    ",".join((resource.name, resource.id, str(quantity)))
                    for resource, quantity in worker_pool.get_allocated_resources(task)
                ]
            )
            self._csv_logger.debug(
                f"{event.time.time},TASK_MIGRATED,{task.name},{task.timestamp},"
                f"{task.id},{last_preemption.old_worker_pool},"
                f"{event.placement.worker_pool_id},{resource_allocation_str}"
            )
        else:
            self._logger.warning(
                "[%s] Task %s cannot be migrated to worker %s.",
                event.time.time,
                task,
                worker_pool,
            )

    def __handle_update_workload(self, event: Event) -> None:
        """Handles an Event of type `UPDATE_WORKLOAD`.

        This method reaches out to the WorkloadLoader to load the next batch of
        TaskGraphs into the Workload. It then releases the releasable Tasks from the
        Workload into the Simulator."""
        if event.event_type != EventType.UPDATE_WORKLOAD:
            raise ValueError(
                f"__handle_update_workload called with event of type {event.type}."
            )
        updated_workload = self._workload_loader.get_next_workload(
            current_time=self._simulator_time
        )
        if updated_workload is None:
            self._logger.info(
                "[%s] The WorkloadLoader %s has no more updates to release "
                "into the Workload.",
                self._simulator_time.to(EventTime.Unit.US).time,
                type(self._workload_loader).__name__,
            )
            self._csv_logger.info("%s,UPDATE_WORKLOAD,0,0", self._simulator_time.time)
        else:
            self._workload = updated_workload
            releasable_tasks = self._workload.get_releasable_tasks()
            self._logger.info(
                "[%s] The WorkloadLoader %s has %s TaskGraphs that released %s tasks.",
                self._simulator_time.to(EventTime.Unit.US).time,
                type(self._workload_loader).__name__,
                len(self._workload.task_graphs),
                len(releasable_tasks),
            )
            self._csv_logger.info(
                "%s,UPDATE_WORKLOAD,%s,%s",
                self._simulator_time.time,
                len(self._workload.task_graphs),
                len(releasable_tasks),
            )
            max_release_time = self._simulator_time
            for task in releasable_tasks:
                event = Event(
                    event_type=EventType.TASK_RELEASE, time=task.release_time, task=task
                )
                self._event_queue.add_event(event)
                self._logger.info(
                    "[%s] Added %s for %s from %s to the event queue.",
                    self._simulator_time.time,
                    event,
                    task,
                    task.task_graph,
                )
                if task.release_time > max_release_time:
                    max_release_time = task.release_time

            next_update_event = Event(
                event_type=EventType.UPDATE_WORKLOAD,
                time=max_release_time + EventTime(1, EventTime.Unit.US)
                if self._workload_update_interval.is_invalid()
                else self._simulator_time + self._workload_update_interval,
            )
            self._event_queue.add_event(next_update_event)
            self._logger.info(
                "[%s] Added %s to the event queue.",
                self._simulator_time.time,
                next_update_event,
            )

    def __handle_event(self, event: Event) -> bool:
        """Handles the next event from the EventQueue.

        Invoked by the simulator loop, and tested using unit tests.

        Args:
            event (`Event`): The event to handle.

        Returns:
            `True` if the event is a SIMULATOR_END and the simulator loop
            should be stopped, `False` otherwise.
        """
        self._logger.info(
            "[%s] Received %s from the event queue.", self._simulator_time.time, event
        )

        if event.event_type == EventType.SIMULATOR_START:
            # Start of the simulator loop.
            self._csv_logger.debug(f"{event.time.time},SIMULATOR_START")
            self._logger.info(
                "[%s] Starting the simulator loop.",
                event.time.to(EventTime.Unit.US).time,
            )
            # placements = self._scheduler.start(
            #     event.time, self._workload.work_profiles, self._worker_pools
            # )
            # for placement in placements:
            #     if (
            #         placement.placement_type
            #         != Placement.PlacementType.LOAD_WORK_PROFILE
            #     ):
            #         raise RuntimeError(
            #             f"A Placement of type {placement.placement_type} was "
            #             f"returned by the scheduler. Only "
            #             f"{Placement.PlacementType.LOAD_WORK_PROFILE} is supported."
            #         )
            #     profile_load_event = Event(
            #         event_type=EventType.LOAD_PROFILE,
            #         time=placement.placement_time,
            #         placement=placement,
            #     )
            #     self._logger.debug(
            #         "[%s] Adding %s to the event queue as part of scheduler start.",
            #         event.time.time,
            #         profile_load_event,
            #     )
            #     self._event_queue.add_event(profile_load_event)
        elif event.event_type == EventType.TASK_CANCEL:
            self.__handle_task_cancellation(event)
        elif event.event_type == EventType.EVICT_PROFILE:
            self.__handle_profile_eviction(event)
        elif event.event_type == EventType.TASK_FINISHED:
            self.__handle_task_finished(event)
        elif event.event_type == EventType.TASK_RELEASE:
            self.__handle_task_release(event)
        elif event.event_type == EventType.UPDATE_WORKLOAD:
            self.__handle_update_workload(event)
        elif event.event_type == EventType.TASK_PREEMPT:
            self.__handle_task_preempt(event)
        elif event.event_type == EventType.TASK_MIGRATION:
            self.__handle_task_migration(event)
        elif event.event_type == EventType.LOAD_PROFILE:
            self.__handle_profile_loading(event)
        elif event.event_type == EventType.TASK_PLACEMENT:
            self.__handle_task_placement(event, self._workload)
        elif event.event_type == EventType.SCHEDULER_START:
            self.__handle_scheduler_start(event)
        elif event.event_type == EventType.SCHEDULER_FINISHED:
            self.__handle_scheduler_finish(event)
        elif event.event_type == EventType.SIMULATOR_END:
            # End of the simulator loop.
            self._csv_logger.debug(
                f"{event.time.time},SIMULATOR_END,{self._finished_tasks},"
                f"{self._cancelled_tasks},{self._missed_task_deadlines},"
                f"{self._finished_task_graphs},"
                f"{len(self._workload.get_cancelled_task_graphs())},"
                f"{self._missed_task_graph_deadlines}"
            )
            self._logger.info("[%s] Ending the simulator loop.", event.time.time)
            return True
        elif event.event_type == EventType.LOG_UTILIZATION:
            self.__log_utilization(event.time)
        else:
            raise ValueError(f"[{event.time}] Retrieved event of unknown type: {event}")
        return False

    def __step(self, step_size: EventTime = EventTime(1, EventTime.Unit.US)) -> None:
        """Advances the clock by the given `step_size`.

        Args:
            step_size (`EventTime`) [default=1]: The amount by which to advance
                the clock (in us).
        """
        if step_size < EventTime.zero():
            raise ValueError(f"Simulator cannot step backwards {step_size}")

        # Step the simulator for the required steps and construct TASK_FINISHED events
        # for any tasks that were able to complete their execution.
        self._logger.info(
            "[%s] Stepping for %s timesteps.",
            self._simulator_time.time,
            step_size,
        )
        task_finished_events = []
        for worker_pool in self._worker_pools.worker_pools:
            for task in worker_pool.step(self._simulator_time, step_size):
                task_finished_event = Event(
                    event_type=EventType.TASK_FINISHED,
                    time=self._simulator_time + step_size,
                    task=task,
                )
                task_finished_events.append(task_finished_event)

        # Update the simulator time, and add the TASK_FINISHED events to the queue for
        # further processing.
        self._simulator_time += step_size
        self._logger.debug(
            "[%s] The stepping yielded the following completed tasks: %s.",
            self._simulator_time.time,
            [event.task.unique_name for event in task_finished_events],
        )
        for task_finished_event in task_finished_events:
            self._event_queue.add_event(task_finished_event)
            self._logger.info(
                "[%s] Added %s to the event queue.",
                self._simulator_time.time,
                task_finished_event,
            )

    def __get_next_scheduler_event(
        self,
        event: Event,
        scheduler_frequency: EventTime,
        last_scheduler_start_time: EventTime,
        loop_timeout: EventTime = EventTime(sys.maxsize, EventTime.Unit.US),
    ) -> Event:
        """Computes the next event when the scheduler should run.

        This method returns a SIMULATOR_END event if either the loop timeout
        is reached, or there are no future task releases in the event queue
        or released tasks.

        Args:
            event (`Event`): The event at which the last scheduler invocation
                finished.
            scheduler_frequency (`EventTime`): The frequency at which the simulator
                needs to be invoked (in us).
            last_scheduler_start_time (`EventTime`): The time at which the last
                invocation of scheduler occurred.
            loop_timeout (`EventTime`): The time at which the simulator loop is
                required to end.

        Returns:
            An event signifying when the next scheduler invocation should be.
            May be of type SCHEDULER_START or SIMULATOR_END

        Raises:
            `ValueError` if an event type != SCHEDULER_FINISHED is passed.
        """
        if not (event.event_type == EventType.SCHEDULER_FINISHED):
            raise ValueError(f"Incorrect event type {event.event_type} passed.")

        scheduler_start_time = None
        if scheduler_frequency < EventTime.zero():
            # Insert a new scheduler event for the next step.
            scheduler_start_time = event.time + EventTime(1, EventTime.Unit.US)
        else:
            # Calculate when the next scheduler event was going to
            # occur according to its periodicity.
            next_scheduler_time = last_scheduler_start_time + scheduler_frequency

            # If that time has already occurred, invoke a scheduler
            # in the next time step, otherwise wait until that time.
            if next_scheduler_time < event.time:
                self._logger.warning(
                    "[%s] The scheduler invocations are late. Supposed to start at %s.",
                    event.time.time,
                    next_scheduler_time,
                )
                scheduler_start_time = event.time + EventTime(1, EventTime.Unit.US)
            else:
                scheduler_start_time = next_scheduler_time
        self._logger.debug(
            "[%s] Executing the next scheduler at %s because the frequency was %s.",
            event.time.time,
            scheduler_start_time,
            scheduler_frequency,
        )

        # End the loop according to the timeout, if reached.
        if scheduler_start_time >= loop_timeout:
            self._logger.info(
                "[%s] The next scheduler start was scheduled at %s, but the loop "
                "timeout is %s. Ending the loop.",
                event.time.time,
                scheduler_start_time,
                loop_timeout,
            )
            return Event(event_type=EventType.SIMULATOR_END, time=loop_timeout)

        # Find sources of existing or ongoing work in the Simulator.
        # Find the minimum remaining time from all the running / scheduled tasks.
        running_tasks: Sequence[Task] = self._worker_pools.get_placed_tasks() + list(
            [placement.task for placement in self._future_placement_events.values()]
        )
        remaining_times = []
        for task in running_tasks:
            if task.state == TaskState.SCHEDULED:
                remaining_times.append(
                    (
                        task.unique_name,
                        task.expected_start_time,
                        task.expected_start_time + task.remaining_time,
                    )
                )
            elif task.state == TaskState.RUNNING:
                remaining_times.append(
                    (
                        task.unique_name,
                        self._simulator_time,
                        self._simulator_time + task.remaining_time,
                    )
                )
            else:
                self._logger.warn(
                    f"The task {task.unique_name} was in an "
                    f"unexpected state: {task.state}."
                )
        self._logger.debug(
            "[%d] The running tasks along with their start time "
            "and expected completion times are: %s.",
            event.time.to(EventTime.Unit.US).time,
            [
                f"{task_name} ({start_time}, {completion_time})"
                for task_name, start_time, completion_time in remaining_times
            ],
        )
        minimum_running_task_completion_time = (
            min(
                map(itemgetter(2), remaining_times),
                default=EventTime(sys.maxsize, EventTime.Unit.US),
            )
            + self._scheduler_delay
        )

        # Get the schedulable tasks that are waiting to be executed.
        schedulable_tasks = self._workload.get_schedulable_tasks(
            time=event.time,
            lookahead=self._scheduler.lookahead,
            preemption=self._scheduler.preemptive,
            retract_schedules=self._scheduler.retract_schedules,
            worker_pools=self._worker_pools,
            policy=self._scheduler.policy,
            branch_prediction_accuracy=self._scheduler.branch_prediction_accuracy,
            release_taskgraphs=self._scheduler.release_taskgraphs,
        )
        self._logger.debug(
            "[%s] The schedulable tasks are %s.",
            event.time.time,
            [task.unique_name for task in schedulable_tasks],
        )
        next_task_release_event = self._event_queue.get_next_event_of_type(
            EventType.TASK_RELEASE
        )
        next_workload_update_event = self._event_queue.get_next_event_of_type(
            EventType.UPDATE_WORKLOAD
        )
        next_event = self._event_queue.peek()
        self._logger.debug(
            "[%s] The next event in the queue is %s, the next TASK_RELEASE event is "
            "%s, and the next UPDATE_WORKLOAD event is %s.",
            event.time.time,
            next_event,
            next_task_release_event,
            next_workload_update_event,
        )

        # If there is either existing work in the form of events in the queue or tasks
        # waiting to be scheduled, or currently running tasks that can lead to more
        # work, adjust the scheduler invocation time accordingly, or end the loop.
        if (
            next_event is None
            and len(schedulable_tasks) == 0
            and len(running_tasks) == 0
        ):
            self._logger.info(
                "[%s] There are no currently schedulable tasks, no running tasks, "
                "and no events available in the event queue. Ending the loop.",
                event.time.time,
            )
            return Event(
                event_type=EventType.SIMULATOR_END,
                time=event.time + EventTime(1, EventTime.Unit.US),
            )
        elif len(running_tasks) > 0 and self._run_scheduler_at_worker_free:
            # The scheduler was requested to be invoked at the completion of the next
            # task event. We move the scheduler event to the time when the earliest
            # task ends.
            self._logger.debug(
                "[%s] The scheduler was requested to run when any Worker becomes free. "
                "The minimum running task completion time is %s, so we invoke the "
                "scheduler at that time.",
                event.time.to(EventTime.Unit.US).time,
                minimum_running_task_completion_time,
            )
            scheduler_start_time = minimum_running_task_completion_time + EventTime(
                1, EventTime.Unit.US
            )
        elif (
            len(schedulable_tasks) == 0
            or all(
                task.state in (TaskState.RUNNING, TaskState.SCHEDULED)
                for task in schedulable_tasks
            )
            or self._worker_pools.is_full()
            or all(
                len(
                    worker.get_compatible_strategies(
                        schedulable_task.available_execution_strategies
                    )
                )
                == 0
                for schedulable_task in schedulable_tasks
                for worker_pool in self._worker_pools.worker_pools
                for worker in worker_pool.workers
                if worker.is_available(schedulable_task.profile) == EventTime.zero()
            )
        ):
            # If there are no schedulable tasks currently, or all schedulable tasks are
            # already running (in a preemptive scheduling scenario), or the WorkerPool
            # is full, adjust the scheduler invocation time according to either the
            # time of invocation of the next event, or the minimum completion time
            # of a running task.

            next_task_release_event_invocation_time = (
                next_task_release_event.time.to(EventTime.Unit.US)
                + self._scheduler_delay.to(EventTime.Unit.US)
                if next_task_release_event is not None
                else EventTime(sys.maxsize, EventTime.Unit.US)
            )
            next_workload_update_event_time = (
                next_workload_update_event.time.to(EventTime.Unit.US)
                if next_workload_update_event is not None
                else EventTime(sys.maxsize, EventTime.Unit.US)
            )

            next_event_time = min(
                minimum_running_task_completion_time,
                next_task_release_event_invocation_time,
                next_workload_update_event_time,
            )
            self._logger.debug(
                "[%s] The next event time was %s because the minimum running task "
                "completion time was %s, the next TASK_RELEASE event in the queue "
                "was at %s, and the next workload update event was at %s.",
                event.time.to(EventTime.Unit.US).time,
                next_event_time,
                minimum_running_task_completion_time,
                next_task_release_event_invocation_time,
                next_workload_update_event_time,
            )

            adjusted_scheduler_start_time = max(scheduler_start_time, next_event_time)

            if scheduler_start_time != adjusted_scheduler_start_time:
                if adjusted_scheduler_start_time >= loop_timeout:
                    self._logger.info(
                        "[%s] The adjusted scheduler start was scheduled at %s, but "
                        "the loop timeout is %s. Ending the loop.",
                        event.time.time,
                        adjusted_scheduler_start_time,
                        loop_timeout,
                    )
                    return Event(event_type=EventType.SIMULATOR_END, time=loop_timeout)

                self._logger.info(
                    "[%s] The scheduler start time was pushed from %s to %s since "
                    "either the next running task finishes at %s or the next "
                    "TASK_RELEASE event is being invoked at %s.",
                    event.time.to(EventTime.Unit.US).time,
                    scheduler_start_time,
                    adjusted_scheduler_start_time,
                    minimum_running_task_completion_time,
                    next_task_release_event_invocation_time,
                )
                scheduler_start_time = adjusted_scheduler_start_time

        # Save the scheduler event in case its start time needs to be pulled
        # back by the arrival of a task.
        self._next_scheduler_event = Event(
            event_type=EventType.SCHEDULER_START, time=scheduler_start_time
        )
        return self._next_scheduler_event

    def __run_scheduler(self, event: Event) -> Event:
        """Run the scheduler.

        Args:
            event (`Event`): The event at which the scheduler was invoked.

        Returns:
            An `Event` signifying the end of the scheduler invocation.

        Raises:
            `ValueError` if an event type != SCHEDULER_START is passed.
        """
        if not (event.event_type == EventType.SCHEDULER_START):
            raise ValueError("Incorrect event type passed.")

        # Run the scheduler.
        placements = self._scheduler.schedule(
            event.time,
            self._workload,
            self._worker_pools,
        )

        # Calculate the time at which the placements need to be applied.
        placement_time = event.time + placements.runtime

        # Save the placements until the placement time arrives.
        self._last_scheduler_placements = placements

        return Event(event_type=EventType.SCHEDULER_FINISHED, time=placement_time)

    def __log_utilization(self, sim_time: EventTime):
        """Logs the utilization of the resources of a particular WorkerPool.

        Args:
            sim_time (`EventTime`): The simulation time at which the utilization
                is logged (in us).
        """
        assert (
            sim_time.unit == EventTime.Unit.US
        ), "The simulator time was not in microseconds."

        # Cumulate the resources from all the WorkerPools
        for worker_pool in self._worker_pools.worker_pools:
            worker_pool_resources = worker_pool.resources
            for resource_name in set(
                map(lambda value: value[0].name, worker_pool_resources.resources)
            ):
                resource = Resource(name=resource_name, _id="any")
                self._csv_logger.debug(
                    f"{sim_time.time},WORKER_POOL_UTILIZATION,{worker_pool.id},"
                    f"{resource_name},"
                    f"{worker_pool_resources.get_allocated_quantity(resource)},"
                    f"{worker_pool_resources.get_available_quantity(resource)}"
                )<|MERGE_RESOLUTION|>--- conflicted
+++ resolved
@@ -406,26 +406,19 @@
                 key=lambda task_graph: task_graph.release_time,
             )
             self._logger.info(
-<<<<<<< HEAD
                 f"The WorkloadLoader '{type(self._workload_loader).__name__}' released "
                 f"a Workload with {len(task_graphs)} TaskGraphs."
-=======
+            )
+
+        for task_graph in task_graphs:
+            self._logger.info(
                 "[%s] The TaskGraph %s will be released with deadline "
                 "%s and completion time %s.",
-                task_graph.release_time,
+                task_graph.release_time.to(EventTime.Unit.US).time,
                 task_graph.name,
                 task_graph.deadline,
                 task_graph.job_graph.completion_time,
->>>>>>> f59759b2
-            )
-
-            for task_graph in task_graphs:
-                self._logger.info(
-                    "[%s] The TaskGraph %s will be released with deadline %s",
-                    task_graph.release_time.to(EventTime.Unit.US).time,
-                    task_graph.name,
-                    task_graph.deadline,
-                )
+            )
 
     def simulate(self) -> None:
         """Run the simulator loop.
