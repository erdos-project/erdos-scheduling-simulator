import os
from copy import deepcopy

import pytest

from schedulers import ILPScheduler, TetriSchedCPLEXScheduler, TetriSchedGurobiScheduler
from tests.utils import create_default_task
from utils import EventTime
from workers import Worker, WorkerPool, WorkerPools
from workload import (
    BatchStrategy,
    ExecutionStrategies,
    ExecutionStrategy,
    Job,
    Resource,
    Resources,
    TaskGraph,
    Workload,
    WorkProfile,
)


@pytest.mark.parametrize(
    "scheduler",
    [
        ILPScheduler(
            preemptive=False,
            runtime=EventTime.zero(),
            lookahead=EventTime.zero(),
            enforce_deadlines=True,
        ),
        TetriSchedGurobiScheduler(
            runtime=EventTime.zero(),
            enforce_deadlines=True,
            time_discretization=EventTime(10, EventTime.Unit.US),
        ),
        pytest.param(
            TetriSchedCPLEXScheduler(
                runtime=EventTime.zero(),
                enforce_deadlines=True,
                time_discretization=EventTime(10, EventTime.Unit.US),
            ),
            marks=pytest.mark.skipif(
                os.getenv("GITHUB_ACTIONS") == "true",
                reason="CPLEX is not available in Github Actions.",
            ),
        ),
    ],
    ids=["ILP", "TetriSchedGurobi", "TetriSchedCPLEX"],
)
def test_ilp_scheduling_success_basic(scheduler):
    """Test that a single task can be successfully scheduled with enough resources."""
    # Create the tasks and the graph.
    camera_task_1 = create_default_task(
        name="Camera_1",
        job=Job(name="Camera_1"),
        runtime=1000,
        timestamp=0,
        deadline=1100,
    )
    task_graph = TaskGraph(name="TestTaskGraph", tasks={camera_task_1: []})
    workload = Workload.from_task_graphs({"TestTaskGraph": task_graph})
    camera_task_1.release(EventTime.zero())

    # Create the workers.
    worker_1 = Worker(
        name="Worker_1",
        resources=Resources({Resource(name="CPU"): 2}),
    )
    worker_pool_1 = WorkerPool(name="WorkerPool_1", workers=[worker_1])
    worker_pools = WorkerPools(worker_pools=[worker_pool_1])

    # Create the scheduler.
    placements = scheduler.schedule(EventTime.zero(), workload, worker_pools)

    assert len(placements) == 1, "Incorrect length of placements retrieved."
    camera_task_placements = placements.get_placements(camera_task_1)
    assert len(camera_task_placements) == 1, "The task was expected to be placed."
    assert (
        camera_task_placements[0].worker_pool_id == worker_pool_1.id
    ), "Incorrect WorkerPoolID retrieved."
    assert (
        camera_task_placements[0].placement_time + camera_task_1.remaining_time
        <= camera_task_1.deadline
    ), "Incorrect start time retrieved."


@pytest.mark.parametrize(
    "scheduler",
    [
        ILPScheduler(
            preemptive=False,
            runtime=EventTime.zero(),
            lookahead=EventTime.zero(),
            enforce_deadlines=True,
        ),
        TetriSchedGurobiScheduler(
            runtime=EventTime.zero(),
            enforce_deadlines=True,
            time_discretization=EventTime(10, EventTime.Unit.US),
        ),
        pytest.param(
            TetriSchedCPLEXScheduler(
                runtime=EventTime.zero(),
                enforce_deadlines=True,
                time_discretization=EventTime(10, EventTime.Unit.US),
            ),
            marks=pytest.mark.skipif(
                os.getenv("GITHUB_ACTIONS") == "true",
                reason="CPLEX is not available in Github Actions.",
            ),
        ),
    ],
    ids=["ILP", "TetriSchedGurobi", "TetriSchedCPLEX"],
)
def test_ilp_scheduling_multiple_tasks_different_resources(scheduler):
    """Test that the ILPScheduler schedules multiple tasks requiring different
    resources correctly."""
    # Create the tasks and the graph.
    cpu_task = create_default_task(
        name="CPU_task",
        resource_requirements=Resources(
            resource_vector={Resource(name="CPU", _id="any"): 1}
        ),
        deadline=200,
    )
    cpu_gpu_task = create_default_task(
        name="CPU_GPU_task",
        resource_requirements=Resources(
            resource_vector={
                Resource(name="CPU", _id="any"): 1,
                Resource(name="GPU", _id="any"): 1,
            }
        ),
        deadline=50,
    )
    task_graph = TaskGraph(name="TestTaskGraph", tasks={cpu_task: [], cpu_gpu_task: []})
    workload = Workload.from_task_graphs({"TestTaskGraph": task_graph})
    cpu_task.release(EventTime.zero())
    cpu_gpu_task.release(EventTime.zero())

    # Create the Workers.
    worker_1 = Worker(
        name="Worker_1",
        resources=Resources({Resource(name="CPU"): 1}),
    )
    worker_pool_1 = WorkerPool(name="WorkerPool_1", workers=[worker_1])

    worker_2 = Worker(
        name="Worker_2",
        resources=Resources({Resource(name="CPU"): 1, Resource(name="GPU"): 1}),
    )
    worker_pool_2 = WorkerPool(name="WorkerPool_2", workers=[worker_2])
    worker_pools = WorkerPools(worker_pools=[worker_pool_1, worker_pool_2])

    # Create the scheduler.
    placements = scheduler.schedule(EventTime.zero(), workload, worker_pools)

    assert len(placements) == 2, "Incorrect length of placements retrieved."

    cpu_task_placements = placements.get_placements(cpu_task)
    assert len(cpu_task_placements) == 1, "The task was expected to be placed."
    assert (
        cpu_task_placements[0].worker_pool_id == worker_pool_1.id
    ), "Incorrect WorkerPoolID retrieved."
    assert (
        cpu_task_placements[0].placement_time + cpu_task.remaining_time
        <= cpu_task.deadline
    ), "Incorrect start time retrieved."

    cpu_gpu_task_placements = placements.get_placements(cpu_gpu_task)
    assert len(cpu_gpu_task_placements) == 1, "The task was expected to be placed."
    assert (
        cpu_gpu_task_placements[0].worker_pool_id == worker_pool_2.id
    ), "Incorrect WorkerPoolID retrieved."
    assert (
        cpu_gpu_task_placements[0].placement_time + cpu_gpu_task.remaining_time
        <= cpu_task.deadline
    ), "Incorrect start time retrieved."


@pytest.mark.parametrize(
    "scheduler",
    [
        ILPScheduler(
            preemptive=False,
            runtime=EventTime.zero(),
            lookahead=EventTime.zero(),
            enforce_deadlines=True,
        ),
        TetriSchedGurobiScheduler(
            runtime=EventTime.zero(),
            enforce_deadlines=True,
            time_discretization=EventTime(10, EventTime.Unit.US),
        ),
        pytest.param(
            TetriSchedCPLEXScheduler(
                runtime=EventTime.zero(),
                enforce_deadlines=True,
                time_discretization=EventTime(10, EventTime.Unit.US),
            ),
            marks=pytest.mark.skipif(
                os.getenv("GITHUB_ACTIONS") == "true",
                reason="CPLEX is not available in Github Actions.",
            ),
        ),
    ],
    ids=["ILP", "TetriSchedGurobi", "TetriSchedCPLEX"],
)
def test_ilp_scheduler_limited_resources(scheduler):
    """Test that the ILPScheduler recognizes that the Workload is not schedulable."""
    # Create the tasks and the graph.
    task_one = create_default_task(name="Task 1", deadline=200, runtime=100)
    task_two = create_default_task(name="Task 2", deadline=220, runtime=150)
    task_graph = TaskGraph(name="TestTaskGraph", tasks={task_one: [], task_two: []})
    workload = Workload.from_task_graphs({"TestTaskGraph": task_graph})

    # Release the tasks.
    release_time = EventTime(50, EventTime.Unit.US)
    task_one.release(release_time)
    task_two.release(release_time)

    # Create the Workers.
    worker_1 = Worker(
        name="Worker_1",
        resources=Resources({Resource(name="CPU"): 1}),
    )
    worker_pool_1 = WorkerPool(name="WorkerPool_1", workers=[worker_1])
    worker_pools = WorkerPools(worker_pools=[worker_pool_1])

    # Create the scheduler.
    placements = scheduler.schedule(release_time, workload, worker_pools)

    assert len(placements) == 2, "Incorrect length of placements retrieved."
    task_one_placements = placements.get_placements(task_one)
    task_two_placements = placements.get_placements(task_two)
    assert not (
        task_one_placements[0].is_placed() and task_two_placements[0].is_placed()
    ), "Only one task should be placed."


@pytest.mark.parametrize(
    "scheduler",
    [
        ILPScheduler(
            preemptive=False,
            runtime=EventTime.zero(),
            lookahead=EventTime.zero(),
            enforce_deadlines=True,
            goal="max_slack",
        ),
        TetriSchedGurobiScheduler(
            runtime=EventTime.zero(),
            enforce_deadlines=True,
            time_discretization=EventTime(10, EventTime.Unit.US),
        ),
        pytest.param(
            TetriSchedCPLEXScheduler(
                runtime=EventTime.zero(),
                enforce_deadlines=True,
                time_discretization=EventTime(10, EventTime.Unit.US),
            ),
            marks=pytest.mark.skipif(
                os.getenv("GITHUB_ACTIONS") == "true",
                reason="CPLEX is not available in Github Actions.",
            ),
        ),
    ],
    ids=["ILP", "TetriSchedGurobi", "TetriSchedCPLEX"],
)
def test_ilp_scheduling_deadline_enforcement(scheduler):
    """Tests that ILP tries to schedule the task under soft deadline enforcement."""
    # Create the tasks and the graph.
    camera_task_1 = create_default_task(
        name="Camera_1",
        job=Job(name="Camera_1"),
        timestamp=0,
        runtime=5,
        deadline=2,
    )
    task_graph = TaskGraph(name="TestTaskGraph", tasks={camera_task_1: []})
    workload = Workload.from_task_graphs({"TestTaskGraph": task_graph})
    camera_task_1.release(EventTime.zero())

    # Create the workers.
    worker_1 = Worker(
        name="Worker_1",
        resources=Resources({Resource(name="CPU"): 2}),
    )
    worker_pool_1 = WorkerPool(name="WorkerPool_1", workers=[worker_1])
    worker_pools = WorkerPools(worker_pools=[worker_pool_1])

    # Create the enforce deadlines scheduler.
    placements = scheduler.schedule(EventTime.zero(), workload, worker_pools)

    assert len(placements) == 1, "Incorrect length of placements retrieved."
    camera_task_placements = placements.get_placements(camera_task_1)
    assert len(camera_task_placements) == 1, "The task was not found in placements."
    assert not camera_task_placements[
        0
    ].is_placed(), "Incorrect WorkerPoolID retrieved."

    # Create the softly enforce deadlines scheduler.
    scheduler._enforce_deadlines = False
    assert (
        not scheduler.enforce_deadlines
    ), "The Scheduler is still enforcing deadlines."
    placements = scheduler.schedule(EventTime.zero(), workload, worker_pools)

    assert len(placements) == 1, "Incorrect length of placements retrieved."
    camera_task_placements = placements.get_placements(camera_task_1)
    assert len(camera_task_placements) == 1, "The task was not found in placements."
    assert (
        camera_task_placements[0].worker_pool_id == worker_pool_1.id
    ), "Incorrect WorkerPoolID retrieved."
    assert (
        camera_task_placements[0].placement_time <= camera_task_1.deadline
    ), "Incorrect start time retrieved."


@pytest.mark.parametrize(
    "scheduler",
    [
        ILPScheduler(
            preemptive=False,
            runtime=EventTime.zero(),
            lookahead=EventTime.zero(),
            enforce_deadlines=True,
        ),
        TetriSchedGurobiScheduler(
            runtime=EventTime.zero(),
            enforce_deadlines=True,
            time_discretization=EventTime(10, EventTime.Unit.US),
        ),
        pytest.param(
            TetriSchedCPLEXScheduler(
                runtime=EventTime.zero(),
                enforce_deadlines=True,
                time_discretization=EventTime(10, EventTime.Unit.US),
            ),
            marks=pytest.mark.skipif(
                os.getenv("GITHUB_ACTIONS") == "true",
                reason="CPLEX is not available in Github Actions.",
            ),
        ),
    ],
    ids=["ILP", "TetriSchedGurobi", "TetriSchedCPLEX"],
)
def test_ilp_scheduling_dependency(scheduler):
    """Ensure that the dependencies are correctly scheduled."""
    # Create the tasks and the graph.
    camera_task_1 = create_default_task(name="Camera_1", timestamp=0, runtime=5)
    perception_task_1 = create_default_task(
        name="Perception_1",
        timestamp=0,
        resource_requirements=Resources(
            resource_vector={
                Resource(name="CPU", _id="any"): 1,
                Resource(name="GPU", _id="any"): 1,
            }
        ),
        runtime=8,
        deadline=20,
    )
    task_graph = TaskGraph(
        name="TestTaskGraph", tasks={camera_task_1: [perception_task_1]}
    )
    workload = Workload.from_task_graphs({"TestTaskGraph": task_graph})
    camera_task_1.release(EventTime.zero())
    perception_task_1.release(EventTime.zero())

    # Create the workers.
    worker_1 = Worker(
        name="Worker_1",
        resources=Resources({Resource(name="CPU"): 2, Resource(name="GPU"): 2}),
    )
    worker_pool_1 = WorkerPool(name="WorkerPool_1", workers=[worker_1])
    worker_pools = WorkerPools(worker_pools=[worker_pool_1])

    # Create the scheduler.
    placements = scheduler.schedule(EventTime.zero(), workload, worker_pools)

    assert len(placements) == 2, "Incorrect length of placements retrieved."

    camera_task_placements = placements.get_placements(camera_task_1)
    assert len(camera_task_placements) == 1, "The task was not found in placements."
    assert camera_task_placements[0].is_placed(), "The Task was not placed."
    assert (
        camera_task_placements[0].worker_pool_id == worker_pool_1.id
    ), "Incorrect WorkerPoolID retrieved."
    assert (
        camera_task_placements[0].placement_time + camera_task_1.remaining_time
        <= camera_task_1.deadline
    ), "Incorrect start time retrieved."

    perception_task_placements = placements.get_placements(perception_task_1)
    assert len(perception_task_placements) == 1, "The task was not found in placements."
    assert (
        perception_task_placements[0].worker_pool_id == worker_pool_1.id
    ), "Incorrect WorkerPoolID retrieved."
    assert (
        perception_task_placements[0].placement_time + perception_task_1.remaining_time
        <= perception_task_1.deadline
    ), "Incorrect start time retrieved."


@pytest.mark.parametrize(
    "scheduler",
    [
        ILPScheduler(
            preemptive=False,
            runtime=EventTime.zero(),
            lookahead=EventTime.zero(),
            enforce_deadlines=True,
            release_taskgraphs=True,
        ),
    ],
    ids=["ILP"],
)
def test_ilp_skip_taskgraphs_under_enforce_deadlines(scheduler):
    """Test that if some task deadlines cannot be met, the remainder are scheduled
    instead of not placing any task in the system."""
    # Create the tasks and the graph.
    camera_task_1 = create_default_task(
        name="Camera_1", timestamp=0, runtime=5, deadline=5
    )
    perception_task_1 = create_default_task(
        name="Perception_1",
        timestamp=0,
        resource_requirements=Resources(
            resource_vector={
                Resource(name="CPU", _id="any"): 1,
                Resource(name="GPU", _id="any"): 1,
            }
        ),
        runtime=8,
        deadline=10,
    )
    task_graph = TaskGraph(
        name="TestTaskGraph", tasks={camera_task_1: [perception_task_1]}
    )
    workload = Workload.from_task_graphs({"TestTaskGraph": task_graph})
    camera_task_1.release(EventTime.zero())

    # Create the workers.
    worker_1 = Worker(
        name="Worker_1",
        resources=Resources({Resource(name="CPU"): 2, Resource(name="GPU"): 2}),
    )
    worker_pool_1 = WorkerPool(name="WorkerPool_1", workers=[worker_1])
    worker_pools = WorkerPools(worker_pools=[worker_pool_1])

    # Create the scheduler.
    placements = scheduler.schedule(EventTime.zero(), workload, worker_pools)
    assert len(placements) == 2, "Incorrect length of placements retrieved."

    camera_task_placements = placements.get_placements(camera_task_1)
    perception_task_placements = placements.get_placements(perception_task_1)
    assert (
        len(camera_task_placements) == 1 and len(perception_task_placements) == 1
    ), "Placement information for the tasks was not provided."
    assert (
        not camera_task_placements[0].is_placed()
        and not perception_task_placements[0].is_placed()
    ), "The tasks were not expected to be placed."


@pytest.mark.parametrize(
    "scheduler",
    [
        ILPScheduler(
            preemptive=False,
            runtime=EventTime.zero(),
            lookahead=EventTime.zero(),
            enforce_deadlines=True,
        ),
        TetriSchedGurobiScheduler(
            runtime=EventTime.zero(),
            enforce_deadlines=True,
            time_discretization=EventTime(10, EventTime.Unit.US),
        ),
        pytest.param(
            TetriSchedCPLEXScheduler(
                runtime=EventTime.zero(),
                enforce_deadlines=True,
                time_discretization=EventTime(10, EventTime.Unit.US),
            ),
            marks=pytest.mark.skipif(
                os.getenv("GITHUB_ACTIONS") == "true",
                reason="CPLEX is not available in Github Actions.",
            ),
        ),
    ],
    ids=["ILP", "TetriSchedGurobi", "TetriSchedCPLEX"],
)
def test_ilp_delays_scheduling_under_constrained_resources(scheduler):
    """Tests that if the resources are constrained, ILP delays the execution of some
    tasks instead of skipping their execution."""
    # Create the tasks and the graph.
    camera_task_1 = create_default_task(
        name="Camera_1", timestamp=0, runtime=5, deadline=10
    )
    camera_task_2 = create_default_task(
        name="Camera_2", timestamp=0, runtime=5, deadline=20
    )
    task_graph = TaskGraph(
        name="TestTaskGraph", tasks={camera_task_1: [], camera_task_2: []}
    )
    workload = Workload.from_task_graphs({"TestTaskGraph": task_graph})
    camera_task_1.release(EventTime.zero())
    camera_task_2.release(EventTime.zero())

    # Create the workers.
    worker_1 = Worker(name="Worker_1", resources=Resources({Resource(name="CPU"): 1}))
    worker_pool_1 = WorkerPool(name="WorkerPool_1", workers=[worker_1])
    worker_pools = WorkerPools(worker_pools=[worker_pool_1])

    # Create the scheduler.
    placements = scheduler.schedule(EventTime.zero(), workload, worker_pools)

    assert len(placements) == 2, "Incorrect length of placements retrieved."

    camera_task_placements = placements.get_placements(camera_task_1)
    assert len(camera_task_placements) == 1, "The task was expected in placements."
    assert (
        camera_task_placements[0].worker_pool_id == worker_pool_1.id
    ), "Incorrect WorkerPoolID retrieved."
    assert (
        camera_task_placements[0].placement_time + camera_task_1.remaining_time
        <= camera_task_1.deadline
    ), "Incorrect start time retrieved."

    camera_task_2_placements = placements.get_placements(camera_task_2)
    assert len(camera_task_2_placements) == 1, "The task was expected in placements."
    assert (
        camera_task_2_placements[0].worker_pool_id == worker_pool_1.id
    ), "Incorrect WorkerPoolID retrieved."
    assert (
        camera_task_2_placements[0].placement_time + camera_task_2.remaining_time
        <= camera_task_2.deadline
    ), "Incorrect start time retrieved."


@pytest.mark.parametrize(
    "scheduler",
    [
        ILPScheduler(
            preemptive=False,
            runtime=EventTime.zero(),
            lookahead=EventTime.zero(),
            enforce_deadlines=True,
        ),
    ],
    ids=["ILP"],
)
def test_ilp_respects_dependencies_under_delayed_scheduling(scheduler):
    """Tests that if the resources are constrained, ILP still respects dependencies
    amongst the tasks."""
    # Create the tasks and the graph.
    camera_task_1 = create_default_task(
        name="Camera_1", timestamp=0, runtime=5, deadline=10
    )
    camera_task_2 = create_default_task(
        name="Camera_2", timestamp=0, runtime=5, deadline=20
    )
    perception_task_2 = create_default_task(
        name="Perception_2",
        timestamp=0,
        resource_requirements=Resources(
            resource_vector={
                Resource(name="GPU", _id="any"): 1,
            }
        ),
        runtime=8,
        deadline=30,
    )
    task_graph = TaskGraph(
        name="TestTaskGraph",
        tasks={camera_task_1: [], camera_task_2: [perception_task_2]},
    )
    workload = Workload.from_task_graphs({"TestTaskGraph": task_graph})
    camera_task_1.release(EventTime.zero())
    camera_task_2.release(EventTime.zero())
    perception_task_2.release(EventTime.zero())

    # Create the workers.
    worker_1 = Worker(
        name="Worker_1",
        resources=Resources({Resource(name="CPU"): 1, Resource(name="GPU"): 1}),
    )
    worker_pool_1 = WorkerPool(name="WorkerPool_1", workers=[worker_1])
    worker_pools = WorkerPools(worker_pools=[worker_pool_1])

    # Create the scheduler.
    placements = scheduler.schedule(EventTime.zero(), workload, worker_pools)
    assert len(placements) == 3, "Incorrect length of placements retrieved."

    camera_task_1_placements = placements.get_placements(camera_task_1)
    assert len(camera_task_1_placements) == 1, "The task was not found in placements."
    assert (
        camera_task_1_placements[0].worker_pool_id == worker_pool_1.id
    ), "Incorrect WorkerPoolID retrieved."
    assert (
        camera_task_1_placements[0].placement_time + camera_task_1.remaining_time
        <= camera_task_1.deadline
    ), "Incorrect start time retrieved."

    camera_task_2_placements = placements.get_placements(camera_task_2)
    assert len(camera_task_2_placements) == 1, "The task was not found in placements."
    assert (
        camera_task_2_placements[0].worker_pool_id == worker_pool_1.id
    ), "Incorrect WorkerPoolID retrieved."
    assert (
        camera_task_2_placements[0].placement_time + camera_task_2.remaining_time
        <= camera_task_2.deadline
    ), "Incorrect start time retrieved."

    perception_task_2_placements = placements.get_placements(perception_task_2)
    assert (
        len(perception_task_2_placements) == 1
    ), "The task was not found in placements."
    assert (
        perception_task_2_placements[0].worker_pool_id == worker_pool_1.id
    ), "Incorrect WorkerPoolID retrieved."
    assert (
        perception_task_2_placements[0].placement_time
        + perception_task_2.remaining_time
        <= perception_task_2.deadline
    ), "Incorrect placement for perception_task_2."


def test_ilp_respects_dependencies_under_constrained_resources():
    """Tests that if upstream tasks cannot be scheduled due to resource constraints,
    downstream tasks are also not scheduled."""
    # Create the tasks and the graph.
    camera_task_1 = create_default_task(
        name="Camera_1",
        timestamp=0,
        runtime=5,
        deadline=10,
        task_graph_name="TestTaskGraph1",
    )
    task_graph_1 = TaskGraph(
        name="TestTaskGraph1",
        tasks={camera_task_1: []},
    )

    camera_task_2 = create_default_task(
        name="Camera_2",
        timestamp=0,
        resource_requirements=Resources(
            resource_vector={
                Resource(name="CPU", _id="any"): 3,
            }
        ),
        runtime=5,
        deadline=20,
        task_graph_name="TestTaskGraph2",
    )
    perception_task_2 = create_default_task(
        name="Perception_2",
        timestamp=0,
        resource_requirements=Resources(
            resource_vector={
                Resource(name="GPU", _id="any"): 1,
            }
        ),
        runtime=8,
        deadline=30,
        task_graph_name="TestTaskGraph2",
    )
    task_graph_2 = TaskGraph(
        name="TestTaskGraph2",
        tasks={camera_task_2: [perception_task_2]},
    )
    workload = Workload.from_task_graphs(
        {"TestTaskGraph1": task_graph_1, "TestTaskGraph2": task_graph_2}
    )
    camera_task_1.release(EventTime.zero())
    camera_task_2.release(EventTime.zero())
    perception_task_2.release(EventTime.zero())

    # Create the workers.
    worker_1 = Worker(
        name="Worker_1",
        resources=Resources({Resource(name="CPU"): 1, Resource(name="GPU"): 1}),
    )
    worker_pool_1 = WorkerPool(name="WorkerPool_1", workers=[worker_1])
    worker_pools = WorkerPools(worker_pools=[worker_pool_1])

    # Create the scheduler.
    scheduler = ILPScheduler(
        preemptive=False,
        runtime=EventTime(-1, EventTime.Unit.US),
        lookahead=EventTime.zero(),
        enforce_deadlines=True,
    )
    placements = scheduler.schedule(EventTime.zero(), workload, worker_pools)
    assert len(placements) == 3, "Incorrect length of placements retrieved."

    camera_task_1_placements = placements.get_placements(camera_task_1)
    assert len(camera_task_1_placements) == 1, "No placement found for camera_task_1."
    assert (
        camera_task_1_placements[0].worker_pool_id == worker_pool_1.id
    ), "Incorrect worker placement for camera_task_1"
    assert (
        camera_task_1_placements[0].placement_time
        + camera_task_1_placements[0].execution_strategy.runtime
        <= camera_task_1.deadline
    ), "Invalid start time for camera_task_1."

    camera_task_2_placements = placements.get_placements(camera_task_2)
    assert len(camera_task_2_placements) == 1, "No placement found for camera_task_2."
    assert not camera_task_2_placements[
        0
    ].is_placed(), "camera_task_2 should not be placed."

    perception_task_2_placements = placements.get_placements(perception_task_2)
    assert not perception_task_2_placements[
        0
    ].is_placed(), "No placement found for perception_task_2."


@pytest.mark.parametrize(
    "scheduler",
    [
        ILPScheduler(
            preemptive=False,
            runtime=EventTime.zero(),
            lookahead=EventTime.zero(),
            enforce_deadlines=True,
        ),
        TetriSchedGurobiScheduler(
            runtime=EventTime.zero(),
            enforce_deadlines=True,
            time_discretization=EventTime(10, EventTime.Unit.US),
        ),
        pytest.param(
            TetriSchedCPLEXScheduler(
                runtime=EventTime.zero(),
                enforce_deadlines=True,
                time_discretization=EventTime(10, EventTime.Unit.US),
            ),
            marks=pytest.mark.skipif(
                os.getenv("GITHUB_ACTIONS") == "true",
                reason="CPLEX is not available in Github Actions.",
            ),
        ),
    ],
    ids=["ILP", "TetriSchedGurobi", "TetriSchedCPLEX"],
)
def test_ilp_respects_worker_resource_constraints(scheduler):
    """Tests that the scheduler respects the maximum resources in the worker."""
    # Create the tasks and the graph.
    camera_task_1 = create_default_task(
        name="Camera_1", timestamp=0, runtime=10, deadline=10
    )
    camera_task_2 = create_default_task(
        name="Camera_2",
        timestamp=0,
        resource_requirements=Resources(
            resource_vector={
                Resource(name="CPU", _id="any"): 1,
                Resource(name="GPU", _id="any"): 1,
            }
        ),
        runtime=10,
        deadline=10,
    )

    task_graph = TaskGraph(
        name="TestTaskGraph", tasks={camera_task_1: [], camera_task_2: []}
    )
    workload = Workload.from_task_graphs({"TestTaskGraph": task_graph})
    camera_task_1.release(EventTime.zero())
    camera_task_2.release(EventTime.zero())

    # Create the workers.
    worker_1 = Worker(
        name="Worker_1",
        resources=Resources({Resource(name="CPU"): 1, Resource(name="GPU"): 1}),
    )
    worker_pool_1 = WorkerPool(name="WorkerPool_1", workers=[worker_1])
    worker_pools = WorkerPools(worker_pools=[worker_pool_1])

    # Create the scheduler.
    placements = scheduler.schedule(EventTime.zero(), workload, worker_pools)
    assert len(placements) == 2, "Incorrect length of placements retrieved."
    assert not (
        placements.get_placements(camera_task_1)[0].is_placed()
        and placements.get_placements(camera_task_2)[0].is_placed()
    ), "One of the tasks should not be placed."


@pytest.mark.parametrize(
    "scheduler",
    [
        ILPScheduler(
            preemptive=False,
            runtime=EventTime.zero(),
            lookahead=EventTime.zero(),
            enforce_deadlines=True,
        ),
        TetriSchedGurobiScheduler(
            runtime=EventTime.zero(),
            enforce_deadlines=True,
            time_discretization=EventTime(10, EventTime.Unit.US),
        ),
        pytest.param(
            TetriSchedCPLEXScheduler(
                runtime=EventTime.zero(),
                enforce_deadlines=True,
                time_discretization=EventTime(10, EventTime.Unit.US),
            ),
            marks=pytest.mark.skipif(
                os.getenv("GITHUB_ACTIONS") == "true",
                reason="CPLEX is not available in Github Actions.",
            ),
        ),
    ],
    ids=["ILP", "TetriSchedGurobi", "TetriSchedCPLEX"],
)
def test_ilp_does_not_schedule_across_workers(scheduler):
    """Tests that the scheduler restricts the allocation to individual workers."""
    # Create the tasks and the graph.
    camera_task_1 = create_default_task(
        name="Camera_1", timestamp=0, runtime=10, deadline=10
    )
    camera_task_2 = create_default_task(
        name="Camera_2",
        timestamp=0,
        resource_requirements=Resources(
            resource_vector={
                Resource(name="CPU", _id="any"): 1,
                Resource(name="GPU", _id="any"): 1,
            }
        ),
        runtime=10,
        deadline=10,
    )

    task_graph = TaskGraph(
        name="TestTaskGraph", tasks={camera_task_1: [], camera_task_2: []}
    )
    workload = Workload.from_task_graphs({"TestTaskGraph": task_graph})
    camera_task_1.release(EventTime.zero())
    camera_task_2.release(EventTime.zero())

    # Create the workers.
    worker_1 = Worker(
        name="Worker_1",
        resources=Resources({Resource(name="CPU"): 1}),
    )
    worker_2 = Worker(
        name="Worker_2",
        resources=Resources({Resource(name="GPU"): 1}),
    )
    worker_pool_1 = WorkerPool(name="WorkerPool_1", workers=[worker_1, worker_2])
    worker_pools = WorkerPools(worker_pools=[worker_pool_1])

    # Create the scheduler.
    placements = scheduler.schedule(EventTime.zero(), workload, worker_pools)
    assert len(placements) == 2, "Incorrect length of placements retrieved."

    camera_task_1_placements = placements.get_placements(camera_task_1)
    assert len(camera_task_1_placements) == 1, "The task was not found in placements."

    camera_task_2_placements = placements.get_placements(camera_task_2)
    assert len(camera_task_2_placements) == 1, "The task was not found in placements."
    assert not camera_task_2_placements[
        0
    ].is_placed(), "Incorrect WorkerPoolID retrieved."


def test_ilp_not_work_conserving():
    """Tests that the scheduler restricts the allocation to individual workers."""
    # Create the tasks and the graph.
    camera_task_1 = create_default_task(
        name="Camera_1", timestamp=0, runtime=10, deadline=15
    )
    camera_task_2 = create_default_task(
        name="Camera_2",
        timestamp=0,
        runtime=10,
        deadline=50,
    )
    perception_task_1 = create_default_task(
        name="Perception_1",
        timestamp=0,
        resource_requirements=Resources(
            resource_vector={
                Resource(name="CPU", _id="any"): 1,
                Resource(name="GPU", _id="any"): 1,
            }
        ),
        release_time=11,
        runtime=8,
        deadline=20,
    )

    task_graph = TaskGraph(
        name="TestTaskGraph",
        tasks={camera_task_1: [perception_task_1], camera_task_2: []},
    )
    workload = Workload.from_task_graphs({"TestTaskGraph": task_graph})
    camera_task_1.release(EventTime.zero())
    camera_task_2.release(EventTime.zero())

    # Create the workers.
    worker_1 = Worker(
        name="Worker_1",
        resources=Resources({Resource(name="CPU"): 1, Resource(name="GPU"): 1}),
    )
    worker_pool_1 = WorkerPool(name="WorkerPool_1", workers=[worker_1])
    worker_pools = WorkerPools(worker_pools=[worker_pool_1])

    # Create the scheduler.
    scheduler = ILPScheduler(
        preemptive=False,
        runtime=EventTime(-1, EventTime.Unit.US),
        lookahead=EventTime(50, EventTime.Unit.US),
        enforce_deadlines=True,
    )
    placements = scheduler.schedule(EventTime.zero(), workload, worker_pools)
    assert len(placements) == 3, "Incorrect length of placements retrieved."

    camera_task_1_placements = placements.get_placements(camera_task_1)
    assert len(camera_task_1_placements) == 1, "Placement for camera_task_1 not found."
    assert camera_task_1_placements[0].placement_time == EventTime(
        1, EventTime.Unit.US
    ), "Incorrect placement time for camera_task_1."

    perception_task_1_placements = placements.get_placements(perception_task_1)
    assert (
        len(perception_task_1_placements) == 1
    ), "Placement for perception_task_1 not found."
    assert perception_task_1_placements[0].placement_time == EventTime(
        12, EventTime.Unit.US
    ), "Incorrect placement time for perception_task_1."

    camera_task_2_placements = placements.get_placements(camera_task_2)
    assert len(camera_task_2_placements) == 1, "Placement for camera_task_2 not found."
    assert camera_task_2_placements[0].placement_time == EventTime(
        21, EventTime.Unit.US
    ), "Incorrect placement time for camera_task_2."


@pytest.mark.parametrize(
    "scheduler",
    [
<<<<<<< HEAD
        TetriSchedGurobiScheduler(
            runtime=EventTime.zero(),
            enforce_deadlines=True,
            time_discretization=EventTime(10, EventTime.Unit.US),
=======
        ILPScheduler(
            preemptive=False,
            runtime=EventTime.zero(),
            lookahead=EventTime.zero(),
            enforce_deadlines=True,
>>>>>>> ea0d1c43
        ),
        pytest.param(
            TetriSchedCPLEXScheduler(
                runtime=EventTime.zero(),
                enforce_deadlines=True,
                time_discretization=EventTime(10, EventTime.Unit.US),
            ),
            marks=pytest.mark.skipif(
                os.getenv("GITHUB_ACTIONS") == "true",
                reason="CPLEX is not available in Github Actions.",
            ),
        ),
    ],
    ids=["TetriSchedGurobi", "TetriSchedCPLEX"],
)
def test_ilp_fits_correct_strategies(scheduler):
    camera_task_1 = create_default_task(
        name="Camera_1",
        job=Job(name="Camera_1"),
        profile=WorkProfile(
            name="Camera_1_Profile",
            execution_strategies=ExecutionStrategies(
                strategies=[
                    ExecutionStrategy(
                        resources=Resources(
                            resource_vector={Resource(name="CPU", _id="any"): 10}
                        ),
                        batch_size=1,
                        runtime=EventTime(100, EventTime.Unit.US),
                    ),
                    ExecutionStrategy(
                        resources=Resources(
                            resource_vector={Resource(name="CPU", _id="any"): 1}
                        ),
                        batch_size=1,
                        runtime=EventTime(200, EventTime.Unit.US),
                    ),
                ]
            ),
        ),
        deadline=220,
    )
    camera_task_2 = create_default_task(
        name="Camera_2",
        job=Job(name="Camera_2"),
        profile=WorkProfile(
            name="Camera_2_Profile",
            execution_strategies=ExecutionStrategies(
                strategies=[
                    ExecutionStrategy(
                        resources=Resources(
                            resource_vector={Resource(name="CPU", _id="any"): 10}
                        ),
                        batch_size=1,
                        runtime=EventTime(150, EventTime.Unit.US),
                    ),
                ]
            ),
        ),
        deadline=220,
    )
    task_graph = TaskGraph(
        name="TestTaskGraph",
        tasks={camera_task_1: [], camera_task_2: []},
    )
    workload = Workload.from_task_graphs({"TestTaskGraph": task_graph})
    camera_task_1.release(EventTime.zero())
    camera_task_2.release(EventTime.zero())

    # Create the Workers.
    worker_1 = Worker(
        name="Worker_1",
        resources=Resources({Resource(name="CPU"): 15}),
    )
    worker_pool_1 = WorkerPool(name="WorkerPool_1", workers=[worker_1])
    worker_pools = WorkerPools(worker_pools=[worker_pool_1])

    # Run the scheduler.
    placements = scheduler.schedule(EventTime.zero(), workload, worker_pools)
    assert len(placements) == 2, "Incorrect length of placements retrieved."

    camera_task_1_placements = placements.get_placements(camera_task_1)
    assert len(camera_task_1_placements) == 1, "Placement for camera_task_1 not found."
    assert camera_task_1_placements[
        0
    ].is_placed(), "Placement for camera_task_1 failed."
    assert (
        camera_task_1_placements[0].execution_strategy
        == camera_task_1.profile.execution_strategies[1]
    ), "Incorrect strategy for camera_task_1."

    camera_task_2_placements = placements.get_placements(camera_task_2)
    assert len(camera_task_2_placements) == 1, "Placement for camera_task_2 not found."
    assert camera_task_2_placements[
        0
    ].is_placed(), "Placement for camera_task_1 failed."
    assert (
        camera_task_2_placements[0].placement_time
        <= camera_task_2.deadline
        - camera_task_2_placements[0].execution_strategy.runtime
    ), "Incorrect placement time for camera_task_2."


@pytest.mark.parametrize(
    "scheduler",
    [
<<<<<<< HEAD
        TetriSchedGurobiScheduler(
            runtime=EventTime.zero(),
            batching=True,
            enforce_deadlines=True,
            time_discretization=EventTime(10, EventTime.Unit.US),
            log_to_file=True,
=======
        ILPScheduler(
            preemptive=False,
            runtime=EventTime.zero(),
            lookahead=EventTime.zero(),
            enforce_deadlines=True,
            release_taskgraphs=True,
        ),
    ],
)
def test_ilp_fits_correct_strategies_graph(scheduler):
    camera_task_1 = create_default_task(
        name="Camera_1",
        job=Job(name="Camera_1"),
        profile=WorkProfile(
            name="Camera_1_Profile",
            execution_strategies=ExecutionStrategies(
                strategies=[
                    ExecutionStrategy(
                        resources=Resources(
                            resource_vector={Resource(name="CPU", _id="any"): 10}
                        ),
                        batch_size=1,
                        runtime=EventTime(100, EventTime.Unit.US),
                    ),
                    ExecutionStrategy(
                        resources=Resources(
                            resource_vector={Resource(name="CPU", _id="any"): 1}
                        ),
                        batch_size=1,
                        runtime=EventTime(200, EventTime.Unit.US),
                    ),
                ]
            ),
        ),
        deadline=380,
        task_graph_name="TestGraph1",
    )
    perception_task_1 = create_default_task(
        name="Perception_1",
        job=Job(name="Perception_1"),
        profile=WorkProfile(
            name="Perception_1_Profile",
            execution_strategies=ExecutionStrategies(
                strategies=[
                    ExecutionStrategy(
                        resources=Resources(
                            resource_vector={Resource(name="CPU", _id="any"): 10}
                        ),
                        batch_size=1,
                        runtime=EventTime(100, EventTime.Unit.US),
                    ),
                    ExecutionStrategy(
                        resources=Resources(
                            resource_vector={Resource(name="CPU", _id="any"): 1}
                        ),
                        batch_size=1,
                        runtime=EventTime(200, EventTime.Unit.US),
                    ),
                ]
            ),
        ),
        deadline=380,
        task_graph_name="TestGraph1",
    )
    task_graph_1 = TaskGraph(
        name="TestGraph1",
        tasks={camera_task_1: [perception_task_1], perception_task_1: []},
    )

    camera_task_2 = create_default_task(
        name="Camera_2",
        job=Job(name="Camera_2"),
        profile=WorkProfile(
            name="Camera_2_Profile",
            execution_strategies=ExecutionStrategies(
                strategies=[
                    ExecutionStrategy(
                        resources=Resources(
                            resource_vector={Resource(name="CPU", _id="any"): 10}
                        ),
                        batch_size=1,
                        runtime=EventTime(100, EventTime.Unit.US),
                    ),
                    ExecutionStrategy(
                        resources=Resources(
                            resource_vector={Resource(name="CPU", _id="any"): 1}
                        ),
                        batch_size=1,
                        runtime=EventTime(200, EventTime.Unit.US),
                    ),
                ]
            ),
        ),
        deadline=380,
        task_graph_name="TestGraph2",
    )
    perception_task_2 = create_default_task(
        name="Perception_2",
        job=Job(name="Perception_2"),
        profile=WorkProfile(
            name="Perception_2_Profile",
            execution_strategies=ExecutionStrategies(
                strategies=[
                    ExecutionStrategy(
                        resources=Resources(
                            resource_vector={Resource(name="CPU", _id="any"): 10}
                        ),
                        batch_size=1,
                        runtime=EventTime(100, EventTime.Unit.US),
                    ),
                    ExecutionStrategy(
                        resources=Resources(
                            resource_vector={Resource(name="CPU", _id="any"): 1}
                        ),
                        batch_size=1,
                        runtime=EventTime(200, EventTime.Unit.US),
                    ),
                ]
            ),
        ),
        deadline=380,
        task_graph_name="TestGraph2",
    )
    task_graph_2 = TaskGraph(
        name="TestGraph2",
        tasks={camera_task_2: [perception_task_2], perception_task_2: []},
    )

    workload = Workload.from_task_graphs(
        {"TestGraph1": task_graph_1, "TestGraph2": task_graph_2}
    )
    camera_task_1.release(EventTime.zero())
    camera_task_2.release(EventTime.zero())

    # Create the Workers.
    worker_1 = Worker(
        name="Worker1",
        resources=Resources(resource_vector={Resource(name="CPU"): 15}),
    )
    worker_pool_1 = WorkerPool(name="WorkerPool_1", workers=[worker_1])
    worker_pools = WorkerPools(worker_pools=[worker_pool_1])

    # Run the scheduler.
    placements = scheduler.schedule(EventTime.zero(), workload, worker_pools)
    assert len(placements) == 4, "Incorrect number of placements."

    camera_task_1_placements = placements.get_placements(camera_task_1)
    assert len(camera_task_1_placements) == 1, "Incorrect number of placements."
    assert camera_task_1_placements[
        0
    ].is_placed(), "Placement for camera_task_1 failed."

    perception_task_1_placements = placements.get_placements(perception_task_1)
    assert len(perception_task_1_placements) == 1, "Incorrect number of placements."
    assert perception_task_1_placements[
        0
    ].is_placed(), "Placement for perception_task_1 failed."

    camera_task_2_placements = placements.get_placements(camera_task_2)
    assert len(camera_task_2_placements) == 1, "Incorrect number of placements."
    assert camera_task_2_placements[
        0
    ].is_placed(), "Placement for camera_task_2 failed."

    perception_task_2_placements = placements.get_placements(perception_task_2)
    assert len(perception_task_2_placements) == 1, "Incorrect number of placements."
    assert perception_task_2_placements[
        0
    ].is_placed(), "Placement for perception_task_2 failed."


@pytest.mark.parametrize(
    "scheduler",
    [
        ILPScheduler(
            preemptive=False,
            runtime=EventTime.zero(),
            lookahead=EventTime.zero(),
            enforce_deadlines=True,
            batching=True,
>>>>>>> ea0d1c43
        ),
        pytest.param(
            TetriSchedCPLEXScheduler(
                runtime=EventTime.zero(),
                batching=True,
                enforce_deadlines=True,
                time_discretization=EventTime(10, EventTime.Unit.US),
            ),
            marks=pytest.mark.skipif(
                os.getenv("GITHUB_ACTIONS") == "true",
                reason="CPLEX is not available in Github Actions.",
            ),
        ),
    ],
    ids=["TetriSchedGurobi", "TetriSchedCPLEX"],
)
def test_ilp_batching(scheduler):
    """Test that the ILP-based scheduler batches tasks correctly."""
    work_profile = WorkProfile(
        name="Camera_Profile",
        execution_strategies=ExecutionStrategies(
            strategies=[
                ExecutionStrategy(
                    resources=Resources(
                        resource_vector={Resource(name="CPU", _id="any"): 10}
                    ),
                    batch_size=1,
                    runtime=EventTime(100, EventTime.Unit.US),
                ),
                ExecutionStrategy(
                    resources=Resources(
                        resource_vector={Resource(name="CPU", _id="any"): 12}
                    ),
                    batch_size=2,
                    runtime=EventTime(110, EventTime.Unit.US),
                ),
            ]
        ),
    )
    camera_task_1 = create_default_task(
        name="Camera_1",
        job=Job(name="Camera_1"),
        profile=work_profile,
        deadline=190,
    )
    camera_task_2 = create_default_task(
        name="Camera_2",
        job=Job(name="Camera_2"),
        profile=work_profile,
        deadline=190,
    )
    camera_task_3 = create_default_task(
        name="Camera_3",
        job=Job(name="Camera_3"),
        profile=deepcopy(work_profile),
        deadline=300,
    )
    task_graph = TaskGraph(
        name="TestTaskGraph",
        tasks={camera_task_1: [], camera_task_2: [], camera_task_3: []},
    )
    workload = Workload.from_task_graphs({"TestTaskGraph": task_graph})
    camera_task_1.release(EventTime.zero())
    camera_task_2.release(EventTime.zero())
    camera_task_3.release(EventTime.zero())

    # Create the Workers.
    worker_1 = Worker(
        name="Worker_1",
        resources=Resources({Resource(name="CPU"): 15}),
    )
    worker_pool_1 = WorkerPool(name="WorkerPool_1", workers=[worker_1])
    worker_pools = WorkerPools(worker_pools=[worker_pool_1])

    # Run the scheduler.
    placements = scheduler.schedule(EventTime.zero(), workload, worker_pools)
    assert len(placements) == 3, "Incorrect length of placements retrieved."

    camera_task_1_placements = placements.get_placements(camera_task_1)
    assert len(camera_task_1_placements) == 1, "Placement for camera_task_1 not found."
    assert camera_task_1_placements[
        0
    ].is_placed(), "Placement for camera_task_1 failed."
    assert isinstance(
        camera_task_1_placements[0].execution_strategy, BatchStrategy
    ), "Incorrect strategy type for camera_task_1."
    assert (
        camera_task_1_placements[0].execution_strategy.batch_size == 2
    ), "Incorrect batch size for camera_task_1."

    camera_task_2_placements = placements.get_placements(camera_task_2)
    assert len(camera_task_2_placements) == 1, "Placement for camera_task_2 not found."
    assert camera_task_2_placements[
        0
    ].is_placed(), "Placement for camera_task_1 failed."
    assert isinstance(
        camera_task_2_placements[0].execution_strategy, BatchStrategy
    ), "Incorrect strategy type for camera_task_2."
    assert (
        camera_task_2_placements[0].execution_strategy.batch_size == 2
    ), "Incorrect batch size for camera_task_2."

    camera_task_3_placements = placements.get_placements(camera_task_3)
    assert len(camera_task_3_placements) == 1, "Placement for camera_task_3 not found."
    assert camera_task_3_placements[
        0
    ].is_placed(), "Placement for camera_task_3 failed."
    assert isinstance(
        camera_task_3_placements[0].execution_strategy, BatchStrategy
    ), "Incorrect strategy type for camera_task_3."
    assert (
        camera_task_3_placements[0].execution_strategy.batch_size == 1
    ), "Incorrect batch size for camera_task_3."


@pytest.mark.parametrize(
    "scheduler",
    [
        ILPScheduler(
            preemptive=False,
            runtime=EventTime.zero(),
            lookahead=EventTime.zero(),
            enforce_deadlines=True,
            batching=True,
            release_taskgraphs=True,
        ),
    ],
)
def test_ilp_batching_graph(scheduler):
    """Test that the ILP-based scheduler batches taskgraphs correctly."""
    # Create all the WorkProfiles for the tasks.
    camera_work_profile = WorkProfile(
        name="Camera_Profile",
        execution_strategies=ExecutionStrategies(
            strategies=[
                ExecutionStrategy(
                    resources=Resources(
                        resource_vector={Resource(name="CPU", _id="any"): 10}
                    ),
                    batch_size=1,
                    runtime=EventTime(100, EventTime.Unit.US),
                ),
                ExecutionStrategy(
                    resources=Resources(
                        resource_vector={Resource(name="CPU", _id="any"): 12}
                    ),
                    batch_size=2,
                    runtime=EventTime(110, EventTime.Unit.US),
                ),
            ]
        ),
    )
    perception_work_profile = WorkProfile(
        name="Perception_Profile",
        execution_strategies=ExecutionStrategies(
            strategies=[
                ExecutionStrategy(
                    resources=Resources(
                        resource_vector={Resource(name="CPU", _id="any"): 10}
                    ),
                    batch_size=1,
                    runtime=EventTime(200, EventTime.Unit.US),
                ),
                ExecutionStrategy(
                    resources=Resources(
                        resource_vector={Resource(name="CPU", _id="any"): 12}
                    ),
                    batch_size=2,
                    runtime=EventTime(250, EventTime.Unit.US),
                ),
            ]
        ),
    )

    # Create the first TaskGraph.
    camera_task_1 = create_default_task(
        name="Camera_1",
        job=Job(name="Camera_1"),
        profile=camera_work_profile,
        deadline=400,
        task_graph_name="TestTaskGraph_1",
    )
    perception_task_1 = create_default_task(
        name="Perception_1",
        job=Job(name="Perception_1"),
        profile=perception_work_profile,
        deadline=400,
        task_graph_name="TestTaskGraph_1",
    )
    task_graph_1 = TaskGraph(
        name="TestTaskGraph_1",
        tasks={camera_task_1: [perception_task_1], perception_task_1: []},
    )

    # Create the second TaskGraph.
    camera_task_2 = create_default_task(
        name="Camera_2",
        job=Job(name="Camera_2"),
        profile=camera_work_profile,
        deadline=400,
        task_graph_name="TestTaskGraph_2",
    )
    perception_task_2 = create_default_task(
        name="Perception_2",
        job=Job(name="Perception_2"),
        profile=perception_work_profile,
        deadline=400,
        task_graph_name="TestTaskGraph_2",
    )
    task_graph_2 = TaskGraph(
        name="TestTaskGraph_2",
        tasks={camera_task_2: [perception_task_2], perception_task_2: []},
    )

    # Create the Workload.
    workload = Workload.from_task_graphs(
        {"TestTaskGraph_1": task_graph_1, "TestTaskGraph_2": task_graph_2}
    )
    camera_task_1.release(EventTime.zero())
    camera_task_2.release(EventTime.zero())
    perception_task_1.release(EventTime.zero())
    perception_task_2.release(EventTime.zero())

    # Create the Workers.
    worker_1 = Worker(
        name="Worker_1",
        resources=Resources(resource_vector={Resource(name="CPU"): 15}),
    )
    worker_pool_1 = WorkerPool(name="WorkerPool_1", workers=[worker_1])
    worker_pools = WorkerPools(worker_pools=[worker_pool_1])

    # Run the scheduler.
    placements = scheduler.schedule(EventTime.zero(), workload, worker_pools)
    assert len(placements) == 4, "Incorrect number of placements."

    # Check that all the tasks have been placed.
    assert all(
        placement.is_placed() for placement in placements
    ), "All Tasks were expected to be placed."

    # Check that the dependency of the graphs is requested.
    camera_task_1_placement = placements.get_placements(camera_task_1)[0]
    perception_task_1_placement = placements.get_placements(perception_task_1)[0]
    assert (
        camera_task_1_placement.placement_time
        + camera_task_1_placement.execution_strategy.runtime
        <= perception_task_1_placement.placement_time
    ), "Incorrect placement time for perception_task_1."

    camera_task_2_placement = placements.get_placements(camera_task_2)[0]
    perception_task_2_placement = placements.get_placements(perception_task_2)[0]
    assert (
        camera_task_2_placement.placement_time
        + camera_task_2_placement.execution_strategy.runtime
        <= perception_task_2_placement.placement_time
    ), "Incorrect placement time for perception_task_2."

    # Check that all the tasks were placed in a batch size of 2.
    assert all(
        placement.execution_strategy.batch_size == 2 for placement in placements
    ), "All Tasks were expected to be placed in a batch size of 2."


@pytest.mark.parametrize(
    "scheduler",
    [
        pytest.param(
            TetriSchedGurobiScheduler(
                runtime=EventTime.zero(),
                batching=True,
                enforce_deadlines=True,
                time_discretization=EventTime(10, EventTime.Unit.US),
            ),
            marks=pytest.mark.skipif(
                os.getenv("GITHUB_ACTIONS") == "true",
                reason="TetriSched's current formulation does not pass this test.",
            ),
        ),
        pytest.param(
            TetriSchedCPLEXScheduler(
                runtime=EventTime.zero(),
                batching=True,
                enforce_deadlines=True,
                time_discretization=EventTime(10, EventTime.Unit.US),
            ),
            marks=pytest.mark.skipif(
                os.getenv("GITHUB_ACTIONS") == "true",
                reason="CPLEX is not available in Github Actions.",
            ),
        ),
    ],
    ids=["TetriSchedGurobi", "TetriSchedCPLEX"],
)
def test_ilp_batching_time(scheduler):
    """Test that the ILP-based scheduler batches tasks and places them in order."""
    work_profile = WorkProfile(
        name="Camera_Profile",
        execution_strategies=ExecutionStrategies(
            strategies=[
                ExecutionStrategy(
                    resources=Resources(
                        resource_vector={Resource(name="CPU", _id="any"): 10}
                    ),
                    batch_size=16,
                    runtime=EventTime(110, EventTime.Unit.US),
                ),
                ExecutionStrategy(
                    resources=Resources(
                        resource_vector={Resource(name="CPU", _id="any"): 10}
                    ),
                    batch_size=8,
                    runtime=EventTime(80, EventTime.Unit.US),
                ),
            ]
        ),
    )
    tasks = [
        create_default_task(
            name="Camera_{}".format(i),
            job=Job(name="Camera_{}".format(i)),
            profile=work_profile,
            deadline=190,
        )
        for i in range(24)
    ]
    task_graph = TaskGraph(
        name="TestTaskGraph",
        tasks={task: [] for task in tasks},
    )
    workload = Workload.from_task_graphs({"TestTaskGraph": task_graph})
    for task in tasks:
        task.release(EventTime.zero())

    # Create the Workers.
    worker_1 = Worker(
        name="Worker_1",
        resources=Resources({Resource(name="CPU"): 10}),
    )
    worker_pool_1 = WorkerPool(name="WorkerPool_1", workers=[worker_1])
    worker_pools = WorkerPools(worker_pools=[worker_pool_1])

    # Run the scheduler.
    placements = scheduler.schedule(EventTime.zero(), workload, worker_pools)
    assert len(placements) == 24, "Incorrect length of placements retrieved."

    batch_16_placements = []
    batch_8_placements = []
    for placement in placements:
        if placement.execution_strategy.batch_size == 16:
            batch_16_placements.append(placement)
        elif placement.execution_strategy.batch_size == 8:
            batch_8_placements.append(placement)
        else:
            assert False, (
                f"Incorrect batch size "
                f"({placement.execution_strategy.batch_size}) retrieved."
            )

    assert (
        batch_16_placements[0].placement_time < batch_8_placements[0].placement_time
    ), "Incorrect placement order."<|MERGE_RESOLUTION|>--- conflicted
+++ resolved
@@ -948,18 +948,16 @@
 @pytest.mark.parametrize(
     "scheduler",
     [
-<<<<<<< HEAD
-        TetriSchedGurobiScheduler(
-            runtime=EventTime.zero(),
-            enforce_deadlines=True,
-            time_discretization=EventTime(10, EventTime.Unit.US),
-=======
         ILPScheduler(
             preemptive=False,
             runtime=EventTime.zero(),
             lookahead=EventTime.zero(),
             enforce_deadlines=True,
->>>>>>> ea0d1c43
+        ),
+        TetriSchedGurobiScheduler(
+            runtime=EventTime.zero(),
+            enforce_deadlines=True,
+            time_discretization=EventTime(10, EventTime.Unit.US),
         ),
         pytest.param(
             TetriSchedCPLEXScheduler(
@@ -973,7 +971,7 @@
             ),
         ),
     ],
-    ids=["TetriSchedGurobi", "TetriSchedCPLEX"],
+    ids=["ILP", "TetriSchedGurobi", "TetriSchedCPLEX"],
 )
 def test_ilp_fits_correct_strategies(scheduler):
     camera_task_1 = create_default_task(
@@ -1066,14 +1064,12 @@
 @pytest.mark.parametrize(
     "scheduler",
     [
-<<<<<<< HEAD
         TetriSchedGurobiScheduler(
             runtime=EventTime.zero(),
             batching=True,
             enforce_deadlines=True,
             time_discretization=EventTime(10, EventTime.Unit.US),
             log_to_file=True,
-=======
         ILPScheduler(
             preemptive=False,
             runtime=EventTime.zero(),
@@ -1082,6 +1078,7 @@
             release_taskgraphs=True,
         ),
     ],
+    ids=["TetriSchedGurobi", "ILP"],
 )
 def test_ilp_fits_correct_strategies_graph(scheduler):
     camera_task_1 = create_default_task(
@@ -1254,7 +1251,6 @@
             lookahead=EventTime.zero(),
             enforce_deadlines=True,
             batching=True,
->>>>>>> ea0d1c43
         ),
         pytest.param(
             TetriSchedCPLEXScheduler(
@@ -1269,7 +1265,7 @@
             ),
         ),
     ],
-    ids=["TetriSchedGurobi", "TetriSchedCPLEX"],
+    ids=["ILP", "TetriSchedCPLEX"],
 )
 def test_ilp_batching(scheduler):
     """Test that the ILP-based scheduler batches tasks correctly."""
@@ -1528,10 +1524,6 @@
                 enforce_deadlines=True,
                 time_discretization=EventTime(10, EventTime.Unit.US),
             ),
-            marks=pytest.mark.skipif(
-                os.getenv("GITHUB_ACTIONS") == "true",
-                reason="TetriSched's current formulation does not pass this test.",
-            ),
         ),
         pytest.param(
             TetriSchedCPLEXScheduler(
