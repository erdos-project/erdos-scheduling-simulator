import logging
import random
import sys
import uuid
from collections import defaultdict, deque
from enum import Enum
from functools import cached_property, total_ordering
from typing import Mapping, Optional, Sequence, Tuple, Union

from utils import EventTime, fuzz_time, setup_logging

from . import BranchPredictionPolicy
from .graph import Graph
from .placement import Placement
from .profile import WorkProfile
from .strategy import ExecutionStrategies


@total_ordering
class TaskState(Enum):
    """Represents the different states that a Task can potentially be in."""

    VIRTUAL = 1  # The Task is expected to be generated in the future.
    RELEASED = 2  # The Task has been released, and is waiting to be scheduled.
    SCHEDULED = 3  # The Task has been scheduled, and is waiting for execution.
    RUNNING = 4  # The Task has begun execution, and is currently running.
    PREEMPTED = 5  # The Task had begun execution but is currently paused.
    EVICTED = 6  # The Task has been evicted before completing.
    COMPLETED = 7  # The Task has successfully completed.
    CANCELLED = 8  # The Task has been cancelled, and will not be scheduled.

    def __lt__(self, other) -> bool:
        return self.value < other.value

    def __eq__(self, other) -> bool:
        return self.value == other.value


@total_ordering
class Task(object):
    """A `Task` represents the invocation of a computation of a particular
    Operator in an ERDOS AV pipeline.

    A `Task` is a runtime entity and contains an estimated runtime, a deadline
    and a request for a set of resources. A set of `Task`s form a `TaskGraph`,
    with their dependencies being governed by timestamps or the structure of
    the computation defined in a `JobGraph`.

    Args:
        name (`str`): The name of the computation (typically the callback of
            the ERDOS operator.
        task_graph_name (`str`): The name of the TaskGraph that this Task belongs to.
        job (`Job`): The job that created this particular task.
        deadline (`EventTime`): The absolute deadline by which the task should complete.
        profile (`WorkProfile`): A profile of the computation that the Task is supposed
            to execute (including the execution strategies for different resources).
        release_time (`EventTime`): The time at which the task was released by the
            job (in us).
        state (`TaskState`): Defines the state of the task.
        timestamp (`int`): The timestamp for the Task (single dimension).
        start_time (`EventTime`): The time (in us) at which the task was started
            (only available if state != TaskState.RELEASED, -1 otherwise)
        remaining_time (`EventTime`): The time (in us) remaining to finish the
            completion of the task.
        completion_time (`EventTime`): The time (in us) at which the task completed
            / was preempted (only available if state is either
            EVICTED / COMPLETED, -1 otherwise)
        probability (`float`): The probability with which this Task will be executed.
            If `None`, the probability is retrieved from the creating Job.
        _logger(`Optional[logging.Logger]`): The logger to use to log the
            results of the execution.
    """

    class Preemption:
        def __init__(self, preemption_time, old_worker_pool):
            self.preemption_time = preemption_time
            self.old_worker_pool = old_worker_pool
            self.restart_time = None
            self.new_worker_pool = None

    def __init__(
        self,
        name: str,
        task_graph: str,
        job: "Job",  # noqa: F821
        deadline: EventTime,
        profile: Optional[WorkProfile] = None,
        timestamp: int = None,
        release_time: Optional[EventTime] = EventTime.invalid(),
        start_time: Optional[EventTime] = EventTime.invalid(),
        completion_time: Optional[EventTime] = EventTime.invalid(),
        probability: float = None,
        _logger: Optional[logging.Logger] = None,
    ):
        if (
<<<<<<< HEAD
            completion_time != EventTime(-1, EventTime.Unit.US)
=======
            completion_time != EventTime.invalid()
>>>>>>> 38f79f09
            and profile
            and len(profile.execution_strategies) != 1
        ):
            raise RuntimeError(
                "Execution of TaskGraphs with multiple strategies and a "
                "fixed completion time is not supported."
            )
        # Set up the logger.
        if _logger:
            self._logger = _logger
        else:
            self._logger = setup_logging(name=f"{name}_{timestamp}")

        self._name = name
        self._task_graph = task_graph
        self._creating_job = job
        self._probability = (
            self._creating_job.probability if probability is None else probability
        )
        self._profile = profile if profile else job.profile
        self._deadline = deadline
        self._timestamp = timestamp
        self._id = uuid.UUID(int=random.getrandbits(128), version=4)
        self._hash = hash(self._id)

        # The timestamps maintained for each state of the task.
        # (VIRTUAL -> RELEASED)
        self._intended_release_time = release_time
        self._release_time = release_time
        # (RELEASED -> SCHEDULED)
        self._scheduling_time = None
        self._scheduler_placement = None
        # (SCHEDULED -> RUNNING)
        self._start_time = start_time
        # (SCHEDULED -> CANCELLED)
        self._cancellation_time = None
        # (RUNNING -> EVICTED / COMPLETED)
        self._completion_time = completion_time
        # (RUNNING -> PREEMPTED)
        self._preemptions = []

        # The data required for managing the execution of a particular task.
        self._remaining_time = None
        self._last_step_time = -1  # Time when this task was stepped through.
        self._state = TaskState.VIRTUAL
        # ID of the worker pool on which the task is running.
        self._worker_pool_id = None

    def release(self, time: Optional[EventTime] = None):
        """Release the task and transition away from the virtual state.

        Args:
            time (`Optional[EventTime]`): The simulation time (in us) at which to
                release the task. If None, should be specified at task construction.
        """
        if time and type(time) != EventTime:
            raise ValueError(f"Invalid type received for time: {type(time)}")
        if time is None and self._release_time == EventTime(-1, EventTime.Unit.US):
            raise ValueError(
                "Release time should be specified either while "
                "creating the Task or when releasing it."
            )
        if self.state not in (
            TaskState.VIRTUAL,
            TaskState.SCHEDULED,
            TaskState.PREEMPTED,
        ):
            # Only PREEMPTED, SCHEDULED and VIRTUAL tasks can be released.
            raise ValueError(
                f"The task {self.unique_name} cannot be released from "
                f"state {self.state}."
            )
        if time is not None:
            self._logger.debug(
                f"[{time.to(EventTime.Unit.US).time}] Transitioning {self} "
                f"to {TaskState.RELEASED}."
            )
            self._release_time = time
            if self._release_time > self._deadline:
                self._logger.warning(
                    f"[{time.to(EventTime.Unit.US).time}] Task {self} was released "
                    f"after its deadline {self._deadline} and the intended release "
                    f"time was {self.intended_release_time}."
                )
        if self._state < TaskState.RELEASED:
            if time:
                self._logger.debug(
                    f"[{time.to(EventTime.Unit.US).time}] Released task "
                    f"{self.unique_name} from state {self._state}."
                )
            self._state = TaskState.RELEASED

    def schedule(
        self,
        time: EventTime,
        placement: Placement,
    ):
        """Schedules the execution of the task at the given simulator time.

        Args:
            time (`EventTime`): The simulation time at which the task was
                scheduled.
            placement (`Placement`): The Placement information returned by the
                Scheduler.

        Raises:
            `ValueError` if Task is not in `VIRTUAL`/`RELEASED`/`PREEMPTED`
            state yet.
        """
        if self.state not in (
            TaskState.VIRTUAL,
            TaskState.RELEASED,
            TaskState.PREEMPTED,
            # Allow previously scheduled tasks to be rescheduled for a later
            # time or to a different WorkerPool.
            TaskState.SCHEDULED,
        ):
            raise ValueError(
                f"Only VIRTUAL/RELEASED/PREEMPTED/SCHEDULED tasks can be scheduled. "
                f"Task is in state {self.state}."
            )
        self._logger.debug(
            f"[{time.to(EventTime.Unit.US).time}] Transitioning {self} to "
            f"{TaskState.SCHEDULED} to be started at {placement.placement_time} "
            f"on WorkerPool({placement.worker_pool_id})."
        )
        self._state = TaskState.SCHEDULED
        self._scheduling_time = time
        self._scheduler_placement = placement
        self._worker_pool_id = placement.worker_pool_id
        self.update_remaining_time(placement.execution_strategy.runtime)

    def start(
        self,
        time: Optional[EventTime] = None,
        variance: Optional[int] = 0,
    ):
        """Begins the execution of the task at the given simulator time.

        Args:
            time (`Optional[EventTime]`): The simulation time (in us) at which to
                begin the task. If None, should be specified at task construction.
            variance (`Optional[int]`): The percentage variation to add to
                the runtime of the task.

        Raises:
            `ValueError` if Task is not in `SCHEDULED` state yet.
        """
        if self.state != TaskState.SCHEDULED:
            raise ValueError(
                f"Only SCHEDULED tasks can be started. Task is in state {self.state}."
            )
        if type(time) != EventTime:
            raise ValueError(f"Invalid type received for time: {type(time)}")
        if time is None and self._start_time == -1:
            raise ValueError(
                "Start time should be specified either while "
                "creating the Task or when starting it."
            )

        remaining_time = fuzz_time(self._remaining_time, (0, variance))
        self._logger.debug(
            f"[{time.to(EventTime.Unit.US).time}] Transitioning {self} to "
            f"{TaskState.RUNNING} with the remaining time {remaining_time}."
        )
        self._start_time = time if time is not None else self._start_time
        assert (
            self._start_time >= self._release_time
        ), f"Task {self.id} start time must be greater than release time"
        self._last_step_time = time
        self._state = TaskState.RUNNING
        self.update_remaining_time(remaining_time)

    def step(
        self,
        current_time: EventTime,
        step_size: EventTime = EventTime(1, EventTime.Unit.US),
    ) -> bool:
        """Steps the task for the given `step_size` (default 1 time step).

        Args:
            current_time (`EventTime`): The current time of the simulator (in us).
            step_size (`EventTime`): The amount of time (in us) for which to step
                the task.

        Returns:
            `True` if the task has finished execution, `False` otherwise.
        """
        if type(current_time) != EventTime:
            raise ValueError(
                f"Invalid type received for current_time: {type(current_time)}"
            )
        if type(step_size) != EventTime:
            raise ValueError(f"Invalid type received for step_size: {type(step_size)}")
        if (
            self.state != TaskState.RUNNING
            or self.start_time > current_time + step_size
        ):
            # We cannot step a Task that's not supposed to be running.
            self._logger.warning(
                f"[{current_time.to(EventTime.Unit.US).time}] Cannot step {self} with "
                f"start time {self.start_time} at time {current_time} since it's "
                f"either not RUNNING or isn't supposed to start yet."
            )
            return False

        if self._remaining_time == EventTime.zero():
            self._logger.info(
                "[%d] Skipping the stepping of %s since it "
                "has zero remaining time left.",
                current_time.to(EventTime.Unit.US).time,
                self,
            )
            return False

        # Task can be run, step through the task's execution.
        execution_time = current_time + step_size - self._last_step_time
        if self._remaining_time - execution_time <= EventTime.zero():
            self._last_step_time = current_time + self._remaining_time
            self._remaining_time = EventTime.zero()
            return True
        else:
            self._last_step_time = current_time + step_size
            self._remaining_time -= execution_time
            self._logger.debug(
                f"[{current_time.to(EventTime.Unit.US).time}] Stepped {self} for "
                f"{step_size} steps. Remaining execution time: {self._remaining_time}."
            )
            return False

    def preempt(self, time: EventTime):
        """Preempts the task at the given simulation time.

        Args:
            time (`EventTime`): The simulation time (in us) at which to preempt the
                task.

        Raises:
            `ValueError` if task is not RUNNING.
        """
        if type(time) != EventTime:
            raise ValueError(f"Invalid type received for time: {type(time)}")
        if self.state != TaskState.RUNNING:
            raise ValueError(f"Task {self.id} is not RUNNING right now.")
        self._logger.debug(
            f"[{time.to(EventTime.Unit.US).time}] Transitioning {self} to "
            f"{TaskState.PREEMPTED}."
        )
        self._preemptions.append(
            Task.Preemption(
                preemption_time=time,
                old_worker_pool=self._worker_pool_id,
            )
        )
        self._state = TaskState.PREEMPTED
        self._worker_pool_id = None

    def resume(self, time: EventTime, worker_pool_id: Optional[str] = None):
        """Continues the execution of the task at the given simulation time.

        If the `worker_pool_id` passed is `None`, it is assumed that the task
        will be restarted at the old worker pool.

        Args:
            time (`EventTime`): The simulation time (in us) at which to restart the
                task.
            worker_pool_id (`Optional[str]`): The ID of the WorkerPool that
                the task will be resumed on.

        Raises:
            `ValueError` if task is not PREEMPTED.
        """
        if type(time) != EventTime:
            raise ValueError(f"Invalid type received for time: {type(time)}")
        if self.state != TaskState.PREEMPTED:
            raise ValueError(f"Task {self.id} is not PREEMPTED right now.")
        new_worker_pool = (
            worker_pool_id if worker_pool_id else self.last_preemption.old_worker_pool
        )
        self._logger.debug(
            f"[{time.to(EventTime.Unit.US).time}] Transitioning {self} which was "
            f"PREEMPTED at {self.preemption_time} to {TaskState.RUNNING} on "
            f"WorkerPool ({new_worker_pool})."
        )
        self.last_preemption.restart_time = time
        self.last_preemption.new_worker_pool = new_worker_pool
        self._last_step_time = time
        self._state = TaskState.RUNNING
        self._worker_pool_id = new_worker_pool

    def finish(self, time: Optional[EventTime] = None):
        """Completes the execution of the task at the given simulation time.

        If the remaining time is not 0, the task is considered to be preempted.

        Args:
            time (`EventTime`): The simulation time (in us) at which the task was
                finished. If `None`, the last step time is used.
        """
        if self.state not in [TaskState.RUNNING, TaskState.PREEMPTED]:
            raise ValueError(f"Task {self.id} is not RUNNING or PREEMPTED right now.")
        self._completion_time = time if time is not None else self._last_step_time
        if self._remaining_time == EventTime.zero():
            self._state = TaskState.COMPLETED
        else:
            self._state = TaskState.EVICTED

        self._worker_pool_id = None
        self._logger.debug(
            f"[{self._completion_time.to(EventTime.Unit.US).time}] Finished "
            f"execution of {self}."
        )

    def cancel(self, time: EventTime) -> None:
        """Cancels the pending execution of the Task.

        This method can be used to cancel a VIRTUAL, RELEASED or SCHEDULED task.
        However, a currently RUNNING or PREEMPTED task must not be cancelled.

        Args:
            time: The time at which the Task was cancelled.
        """
        if type(time) != EventTime:
            raise ValueError(f"Invalid type received for time: {type(time)}")
        if self.state not in (
            TaskState.VIRTUAL,
            TaskState.RELEASED,
            TaskState.SCHEDULED,
        ):
            raise ValueError(
                f"Task {self.unique_name} is in a non-cancellable state: {self.state}."
            )
        self._cancellation_time = time
        self.update_probability(0.0)
        self.update_remaining_time(EventTime.zero())
        self._state = TaskState.CANCELLED
        self._logger.debug(
            f"[{time.to(EventTime.Unit.US).time}] Cancelled execution of {self}."
        )

    def update_remaining_time(self, time: EventTime):
        """Updates the remaining time of the task to simulate any runtime
        variabilities.

        Args:
            time (`EventTime`): The new remaining time (in us) to update the task
                with.

        Raises:
            `ValueError` if the task is COMPLETED / EVICTED, or time < 0.
        """
        if type(time) != EventTime:
            raise ValueError(f"Invalid type received for time: {type(time)}")
        if self.is_complete():
            raise ValueError(
                f"The remaining time of COMPLETED/EVICTED "
                f"task {self.id} cannot be updated."
            )
        if time < EventTime.zero():
            raise ValueError("Trying to set a negative value for remaining time.")
        self._remaining_time = time

    def update_deadline(self, new_deadline: EventTime):
        """Updates the absolute deadline of the task to simulate any dynamic deadlines.

        Args:
            new_deadline (`EventTime`): The new aboslute deadline (in us) to update
                the task with.

        Raises:
            `ValueError` if the new_deadline < 0.
        """
        if type(new_deadline) != EventTime:
            raise ValueError(
                f"Invalid type received for new_deadline: {type(new_deadline)}"
            )
        if new_deadline < EventTime.zero():
            raise ValueError("Trying to set a negative value for the deadline.")
        self._deadline = new_deadline

    def update_probability(self, new_probability: float):
        """Updates the probability with which the Task is executed.

        Args:
            new_probability (`float`): The new probability to assign to the Task.
        """
        self._probability = new_probability

    def is_complete(self) -> bool:
        """Check if the task has finished its execution.

        To return True, the task must be in either EVICTED / COMPLETED state.

        Returns:
            `True` if the task has finished, `False` otherwise.
        """
        return self.state in (TaskState.EVICTED, TaskState.COMPLETED)

    def is_ready_to_run(self, task_graph: "TaskGraph") -> bool:
        """Check if the task can be placed.

        Args:
            task_graph: The TaskGraph that this Task belongs to.

        Returns:
            `True` if the task is ready to start, `False` otherwise.
        """
        # If the task is terminal, then any one of the parents should
        # be complete, otherwise all should be complete.
        parents_completion_status = [
            parent_task.is_complete() for parent_task in task_graph.get_parents(self)
        ]
        parents_complete = (
            any(parents_completion_status)
            if self.terminal
            else all(parents_completion_status)
        )
        self._logger.debug(
            f"The parent completion status of Task {self} is {parents_complete}."
        )

        # If the parents have finished execution, and the task
        # has been scheduled or preempted, it is ready to run.
        return parents_complete and self.state in (
            TaskState.SCHEDULED,
            TaskState.PREEMPTED,
        )

    def __str__(self):
        if self._logger.isEnabledFor(logging.DEBUG):
            if self.state == TaskState.VIRTUAL:
                if self.release_time == EventTime(-1, EventTime.Unit.US):
                    return (
                        f"Task(name={self.name}, graph={self.task_graph}, "
                        f"id={self.id}, job={self.job}, timestamp={self.timestamp}, "
                        f"state={self.state})"
                    )
                else:
                    if self.deadline == EventTime(-1, EventTime.Unit.US):
                        return (
                            f"Task(name={self.name}, graph={self.task_graph}, "
                            f"id={self.id}, job={self.job}, "
                            f"timestamp={self.timestamp}, state={self.state}, "
                            f"release_time={self.release_time})"
                        )
                    else:
                        return (
                            f"Task(name={self.name}, graph={self.task_graph}, "
                            f"id={self.id}, job={self.job}, "
                            f"timestamp={self.timestamp}, state={self.state}, "
                            f"release_time={self.release_time}, "
                            f"deadline={self.deadline})"
                        )
            elif self.state == TaskState.RELEASED:
                return (
                    f"Task(name={self.name}, graph={self.task_graph}, id={self.id}, "
                    f"job={self.job}, timestamp={self.timestamp}, state={self.state}, "
                    f"release_time={self.release_time}, deadline={self.deadline})"
                )
            elif self.state == TaskState.SCHEDULED or self.state == TaskState.RUNNING:
                return (
                    f"Task(name={self.name}, graph={self.task_graph}, id={self.id}, "
                    f"job={self.job}, timestamp={self.timestamp}, state={self.state}, "
                    f"start_time={self.start_time}, deadline={self.deadline}, "
                    f"remaining_time={self.remaining_time}, "
                    f"worker_pool={self.worker_pool_id})"
                )
            elif self.state == TaskState.CANCELLED:
                return (
                    f"Task(name={self.name}, graph={self.task_graph}, id={self.id}, "
                    f"job={self.job}, timestamp={self.timestamp}, state={self.state}, "
                    f"cancellation_time={self.cancellation_time})"
                )
            elif self.state == TaskState.PREEMPTED:
                return (
                    f"Task(name={self.name}, graph={self.task_graph}, id={self.id}, "
                    f"job={self.job}, timestamp={self.timestamp}, state={self.state}, "
                    f"preemption_time={self.preemption_time}, "
                    f"deadline={self.deadline}, remaining_time={self.remaining_time}, "
                    f"old_worker_pool={self.last_preemption.old_worker_pool})"
                )
            elif self.is_complete():
                return (
                    f"Task(name={self.name}, graph={self.task_graph}, id={self.id}, "
                    f"job={self.job}, timestamp={self.timestamp}, state={self.state}, "
                    f"completion_time={self.completion_time}, deadline={self.deadline})"
                )
        else:
            return self.unique_name

    def __repr__(self):
        return str(self)

    def __hash__(self):
        return self._hash

    def __eq__(self, other):
        return uuid.UUID(self.id) == uuid.UUID(other.id)

    def __lt__(self, other):
        if self == other:
            return False
        return self.deadline < other.deadline

    @property
    def name(self):
        return self._name

    @property
    def task_graph(self):
        return self._task_graph

    @property
    def unique_name(self):
        return f"{self._name}@{self._task_graph}"

    @cached_property
    def id(self):
        return str(self._id)

    @property
    def release_time(self):
        return self._release_time

    @property
    def conditional(self):
        return self._creating_job.conditional

    @property
    def probability(self):
        return self._probability

    @property
    def terminal(self):
        return self._creating_job.terminal

    @property
    def intended_release_time(self):
        return self._intended_release_time

    @property
    def deadline(self):
        return self._deadline

    @property
    def job(self):
        return self._creating_job

    @property
    def state(self):
        return self._state

    @property
    def scheduling_time(self):
        return self._scheduling_time

    @property
    def cancellation_time(self):
        return self._cancellation_time

    @property
    def expected_start_time(self):
        return self._scheduler_placement.placement_time

    @property
    def current_placement(self):
        return self._scheduler_placement

    @property
    def start_time(self):
        return self._start_time

    @property
    def profile(self) -> WorkProfile:
        return self._profile

    @property
    def available_execution_strategies(self) -> Optional[ExecutionStrategies]:
        return self._profile.execution_strategies

    @property
    def preemption_time(self):
        return (
            self.last_preemption.preemption_time
            if self.last_preemption
            else EventTime(-1, EventTime.Unit.US)
        )

    @property
    def last_preemption(self) -> Optional["Task.Preemption"]:
        return None if len(self._preemptions) == 0 else self._preemptions[-1]

    @property
    def remaining_time(self) -> EventTime:
        """Retrieves the estimated remaining time according to the state that the Task
        is currently in. The method assumes that the slowest strategy is going to
        execute."""
        if self.state in [TaskState.COMPLETED, TaskState.CANCELLED]:
            return EventTime.zero()
        elif self.state in [
            TaskState.RUNNING,
            TaskState.PREEMPTED,
            TaskState.EVICTED,
            TaskState.SCHEDULED,
        ]:
            return self._remaining_time
        else:
            return self.available_execution_strategies.get_slowest_strategy().runtime

    @property
    def completion_time(self):
        return self._completion_time

    @property
    def timestamp(self):
        return self._timestamp

    @property
    def worker_pool_id(self):
        return self._worker_pool_id


class TaskGraph(Graph[Task]):
    """A `TaskGraph` represents a directed graph of task dependencies that
    arise due to either the structure of the computation represented in the
    `JobGraph` or the timestamp ordering semantics employed by ERDOS.

    A `TaskGraph` is a runtime entity that constantly evolves as more tasks
    are released by the `JobGraph` and added to the given `TaskGraph`.

    Args:
        name (`str`): The name of this TaskGraph.
        tasks (`Optional[Mapping[Task, Sequence[Task]]]`): An optional
            sequence of mapping between Tasks and their children.
    """

    def __init__(
        self, name: str, tasks: Optional[Mapping[Task, Sequence[Task]]] = {}
    ) -> None:
        if type(name) != str:
            raise ValueError("The name must be a string.")
        self._name = name
        super().__init__(tasks)

    def add_task(self, task: Task, children: Optional[Sequence[Task]] = []):
        """Adds the task to the graph along with the given children.

        Args:
            task (`Task`): The task to be added to the graph.
            children (`Sequence[Task]`): The children of the task, if any.
        """
        self.add_node(task, *children)

    def cancel(self, task: Task, time: EventTime) -> Sequence[Task]:
        """Cancels a task along with any tasks that cannot execute as a result
        of this task's cancellation. Note that this method also cancels the
        execution of the task thus removing the need to call cancel on the task
        independently.

        Args:
            task (`Task`): The task that needs to be cancelled along with its
                descendants.
            time (`EventTime`): The time at which the tasks need to be cancelled.

        Returns:
            The set of tasks that were cancelled as a result of the cancellation
            of this task (includes the calling task).
        """
        # Do a breadth-first traversal from this task to all the children of this
        # task until the first terminal task, or until no task is left.
        cancelled_tasks = []
        for child in self.breadth_first(task):
            task._logger.debug(
                "[%s] The TaskGraph %s is considering whether to cancel Task %s.",
                time.to(EventTime.Unit.US).time,
                self.name,
                child.unique_name,
            )
            if (
                child.terminal
                and child != task
                and not all(
                    parent.state == TaskState.CANCELLED
                    for parent in self.get_parents(child)
                )
            ):
                # If the terminal child cannot be cancelled because one or more
                # of its parents can still finish execution, then stop, otherwise
                # continue the cancellation of children.
                # Note: We only use this check to ensure that we do not inadvertently
                # cancel a terminal task as a result of a cascading cancellation.
                # However, if the cancellation of the terminal task is requested, then
                # we comply with the request.
                task._logger.debug(
                    "[%s] The cancellation of the Task %s and any future tasks was "
                    "stopped because %s was a terminal task and the state of its "
                    "parents was: %s.",
                    time.to(EventTime.Unit.US).time,
                    child.unique_name,
                    child.unique_name,
                    str(
                        [
                            (parent.unique_name, parent.state)
                            for parent in self.get_parents(child)
                        ]
                    ),
                )
                break

            if child.state == TaskState.CANCELLED:
                # This child (and all its children) were cancelled, stop execution.
                task._logger.debug(
                    "[%s] The Task %s was in the state %s, and no future children "
                    "are being cancelled.",
                    time.to(EventTime.Unit.US).time,
                    child.unique_name,
                    child.state,
                )
                break

            cancelled_tasks.append(child)
            child.cancel(time)

        return cancelled_tasks

    def notify_task_completion(
        self, task: Task, finish_time: EventTime
    ) -> Tuple[Sequence[Task], Sequence[Task]]:
        """Notify the completion of the task.

        The caller must set the type of the task completion before invoking
        this method to ensure that the proper dependencies are unlocked.

        Args:
            task (`Task`): The task that has finished execution.
            finish_time (`EventTime`): The time (in us) at which the task finished.

        Returns:
            A tuple with the set of tasks released by the completion of this task,
            along with the set of tasks cancelled by the completion of this task.

        Raises:
            `ValueError` if an incomplete task is passed.
        """
        if type(finish_time) != EventTime:
            raise ValueError(
                f"Invalid type received for finish_time: {type(finish_time)}"
            )
        # Ensure that the task is actually complete.
        if not task.is_complete():
            raise ValueError(f"Cannot notify TaskGraph of an incomplete task: {task}")

        # Release any tasks that can be unlocked by the completion.
        # If the task was conditional, only release one of the children randomly.
        released_tasks = []

        # Inform the caller of any tasks that were cancelled byt the completion of this
        # task. If the task was conditional, all the children on the path that was not
        # released will be cancelled by this task.
        cancelled_tasks = []

        if task.conditional:
            # Choose a child randomly from the set of children.
            # Ensure that the probability of the children is adding up to 1.
            task_children = self.get_children(task)
            task_children_probabilities = [child.probability for child in task_children]
            if all(
                [prob <= sys.float_info.epsilon for prob in task_children_probabilities]
            ):
                # The task was conditional, and no child was available for execution.
                # Cancel all children tasks since we won't be running them. This issue
                # only occurs when we use the resolve_conditionals_at_submission flag,
                # since it sets a zero probability of occurrence of some tasks.
                for child in task_children:
                    cancelled_tasks.extend(self.cancel(child, finish_time))
                return (released_tasks, cancelled_tasks)
            if abs(sum(task_children_probabilities) - 1.0) > sys.float_info.epsilon:
                raise ValueError(
                    f"The sum of the probability of children of {task.unique_name}"
                    f" exceeds 1.0: {task_children_probabilities}."
                )

            # Choose a child to release using the probability distribution.
            child_to_release = random.choices(
                population=task_children, weights=task_children_probabilities, k=1
            )[0]
            if (
                child_to_release.state > TaskState.SCHEDULED
                and child_to_release.state < TaskState.CANCELLED
            ):
                # Task should not move past the scheduled state until its
                # last parent finishes.
                raise RuntimeError(
                    f"Child task {child_to_release} moved beyond SCHEDULED state "
                    f"without completion of the parent {task}."
                )

            # Set the child's probability to 1.0 now that a decision has been made.
            # Do a breadth first search until the first terminal node from the children
            # whose branch is not taken, and cancel the tasks.
            for child in task_children:
                if child == child_to_release:
                    child.update_probability(1.0)
                else:
                    cancelled_tasks.extend(self.cancel(child, finish_time))

            # Request the Simulator to release the tasks.
            released_tasks.append(child_to_release)
        else:
            for child in self.get_children(task):
                if (
                    child.state > TaskState.SCHEDULED
                    and child.state < TaskState.CANCELLED
                ):
                    # Task should not move past the scheduled state until its
                    # last parent finishes.
                    raise RuntimeError(
                        f"Child task {child} moved beyond SCHEDULED state "
                        f"without completion of the parent {task}."
                    )
                elif child.state == TaskState.CANCELLED:
                    # If the future task has been cancelled, then we skip
                    # releasing the task to prevent blocking the simulator.
                    continue
                if child.terminal or all(
                    map(lambda task: task.is_complete(), self.get_parents(child))
                ):
                    # If the child was a terminal of a conditional, then only one
                    # of the parents being released should release the task.
                    # We release the task now since one parent has completed.
                    released_tasks.append(child)
        return released_tasks, cancelled_tasks

    def find(self, task_name: str) -> Sequence[Task]:
        """Find all the instances of a task with the given name.

        Use this method to retrieve the instances of a task from the graph,
        and query / change their parameters.

        Args:
            task_name (`str`): Find a task with the given name.

        Returns:
            A possibly empty `Sequence[Task]` with the given name.
        """
        return self.filter(lambda task: task.name == task_name)

    def get_schedulable_tasks(
        self,
        time: EventTime,
        lookahead: EventTime = EventTime.zero(),
        preemption: bool = False,
        retract_schedules: bool = False,
        worker_pools: "WorkerPools" = None,  # noqa: F821
        policy: BranchPredictionPolicy = BranchPredictionPolicy.ALL,
        branch_prediction_accuracy: float = 0.50,
        release_taskgraphs: bool = False,
        debug: bool = False,
    ) -> Sequence[Task]:
        """Retrieves all tasks from the given TaskGraph that are expected to be
        available for scheduling within the horizon defined by `time + lookahead`.

        The method propagates the expected start times of each of the tasks in the
        TaskGraph according to the given release times or the completion times of the
        parent tasks. The tasks that are expected to be available for scheduling within
        the horizon are then chosen, and previously scheduled or running tasks are
        considered for schedulability if `retract_schedules` or `preemption` is
        enabled.

        When constructing the estimated completion times of the tasks, the value of
        the conditionals is resolved according to the specified `policy`. By default,
        all possible conditional paths are considered for execution, and the maximum
        estimated release time is then chosen for the child tasks.

        Args:
            time (`EventTime`): The time at which the schedulable tasks are being
                retrieved (the current simulator time).
            lookahead (`EventTime`): The added time upto which the schedulable tasks
                need to be retrieved (i.e. time + lookahead).
            preemption (`bool`): If `True`, ddd currently running tasks to the set of
                schedulable tasks.
            retract_schedules (`bool`): If `True`, allow already scheduled tasks to be
                reconsidered for schedulability.
            worker_pools (`WorkerPools`): A representation of the `WorkerPools` that
                are currently being used for scheduling. This object is only used if
                preemption is enabled.
            policy (`BranchPredictionPolicy`): The branch prediction policy to use when
                deciding what tasks can be considered in the scheduling horizon.
            branch_prediction_accuracy (`float`): The accuracy with which the branches
                should be correctly predicted by the TaskGraph.
            release_taskgraphs (`bool`): If `True`, all tasks of the `TaskGraph` are
                made available for scheduling if any task in the `TaskGraph` fall within
                the scheduler lookahead. This option uses the `policy` to decide what
                tasks to release if they are made available for scheduling.
            debug (`bool`): If `True`, print debug information about the decision
                making.

        Returns:
            A list of tasks that are schedulable in the `time + lookahead` horizon.
        """
        # Estimate the completion time of materialized tasks.
        task_queue = deque([])
        estimated_completion_time = {}
        for task in self.get_nodes():
            if task.state == TaskState.COMPLETED:
                estimated_completion_time[task] = task.completion_time
            elif task.state in [
                TaskState.RUNNING,
                TaskState.PREEMPTED,
                TaskState.EVICTED,
            ]:
                # Optimistically assume that the task will be resumed right now.
                estimated_completion_time[task] = time + task.remaining_time
            elif task.state == TaskState.RELEASED:
                estimated_completion_time[task] = (
                    task.release_time + task.remaining_time
                )
            elif task.state == TaskState.SCHEDULED:
                if retract_schedules:
                    # Assume that the task will be placed again now.
                    slowest_strategy = (
                        task.available_execution_strategies.get_slowest_strategy()
                    )
                    estimated_completion_time[task] = time + slowest_strategy.runtime
                else:
                    estimated_completion_time[task] = (
                        task.expected_start_time + task.remaining_time
                    )
            elif task.state == TaskState.CANCELLED:
                # Completion times of cancelled tasks is not estimated.
                continue
            elif task.state == TaskState.VIRTUAL:
                # There's no way to estimate the completion time of a task
                # in this state from known values, propagate completion times
                # from the parents here.
                continue
            else:
                raise ValueError(
                    f"Task {task.unique_name} in unknown state: {task.state}."
                )
            task_queue.append(task)
            if debug:
                task._logger.debug(
                    f"[{time.to(EventTime.Unit.US).time}] After considering the "
                    f"task {task.unique_name}, the task queue is "
                    f"{[_task.unique_name for _task in task_queue]}."
                )

        # Estimate the completion time of VIRTUAL tasks.
        while len(task_queue) > 0:
            task = task_queue.popleft()
            completion_time = estimated_completion_time[task]

            # Find the children tasks to propogate the completion time
            # to according to the policy.
            children_tasks = []
            if task.conditional:
                children_tasks = self.resolve_conditional(
                    task, policy, branch_prediction_accuracy
                )
            else:
                children_tasks = self.get_children(task)

            for child_task in children_tasks:
                if (
                    not retract_schedules and child_task.state != TaskState.VIRTUAL
                ) or (
                    retract_schedules
                    and child_task.state not in (TaskState.VIRTUAL, TaskState.SCHEDULED)
                ):
                    # Skip the task because we've already set its completion time.
                    continue

                # Compute the estimated completion time of the child task.
                # If the child task was provided with a specific release time, and
                # that time leads to a later completion time, use that completion time.
                slowest_strategy = (
                    child_task.available_execution_strategies.get_slowest_strategy()
                )
                child_completion_time = completion_time + slowest_strategy.runtime
                if child_task.release_time:
                    child_completion_time = max(
                        child_completion_time,
                        child_task.release_time + slowest_strategy.runtime,
                    )

                # Update the completion time of the child.
                if (
                    child_task not in estimated_completion_time
                    or child_completion_time > estimated_completion_time[child_task]
                ):
                    estimated_completion_time[child_task] = child_completion_time
                    task_queue.append(child_task)

        if debug:
            estimated_completion_time_output = [
                f"{_task.unique_name} ({_completion_time})"
                for _task, _completion_time in estimated_completion_time.items()
            ]
            task._logger.debug(
                f"[{time.to(EventTime.Unit.US).time}] The set of tasks with their "
                f"available estimated completion times are: "
                f"{estimated_completion_time_output}."
            )

        # Add the tasks conforming to the policy within the lookahead.
        tasks = []

        # Track if any released tasks have been added to the set of available
        # tasks. If yes, and the `release_taskgraphs` option was set, then
        # forego the checking of the estimated completion time for the virtual
        # tasks. This works in a loop since we iterate on the tasks in the
        # topologically-sorted order.
        any_released = False
        for task in self.topological_sort():
            if task.state in (TaskState.COMPLETED, TaskState.RUNNING):
                # The task has already been completed or is running,
                # we should notify that all tasks of this TaskGraph
                # must be released now if required.
                any_released = True
            elif (
                task.state == TaskState.RELEASED
                and task.release_time <= time + lookahead
            ):
                # The Task has already been released and its release time is within
                # the lookahead.
                tasks.append(task)
                any_released = True
            elif task.state in (TaskState.PREEMPTED, TaskState.EVICTED):
                # PREEMPTED and EVICTED tasks are always available for scheduling.
                tasks.append(task)
                any_released = True
            elif (
                task.state == TaskState.VIRTUAL
                and task in estimated_completion_time
                and (
                    (any_released and release_taskgraphs)
                    or estimated_completion_time[task]
                    <= time + lookahead + task.remaining_time  # Check the release time
                )
            ):
                # A VIRTUAL task that may be available for scheduling.
                tasks.append(task)
                any_released = True
            elif (
                retract_schedules
                and task.state == TaskState.SCHEDULED
                and task in estimated_completion_time
                and (
                    (any_released and release_taskgraphs)
                    or estimated_completion_time[task]
                    <= time
                    + lookahead
                    + task.available_execution_strategies.get_slowest_strategy().runtime
                )
            ):
                # A SCHEDULED task that is being reconsidered for scheduling.
                tasks.append(task)
                any_released = True
            if debug:
                task._logger.debug(
                    f"[{time.to(EventTime.Unit.US).time}] After considering "
                    f"{task.unique_name} ({task.state}), the set of potentially "
                    f"schedulable tasks are {[_task.unique_name for _task in tasks]},"
                    f" and the status of any_released is {any_released}."
                )

        # No need to add already running tasks if preemption is not enabled.
        if preemption:
            if worker_pools:
                # Adding the tasks placed on the given worker pool.
                tasks.extend(worker_pools.get_placed_tasks())
            else:
                # No worker pool provided. Getting all RUNNING tasks.
                tasks.extend(
                    self.filter(
                        lambda task: task.state
                        in (TaskState.SCHEDULED, TaskState.RUNNING)
                    )
                )

        return tasks

    def get_releasable_tasks(self) -> Sequence[Task]:
        """Retrieves the set of Tasks that have no dependencies and are thus available
        to run.

        Returns:
            A list of tasks that can be released.
        """
        tasks_to_be_released = []
        for task in self.get_nodes():
            parents = self.get_parents(task)
            if all(map(lambda task: task.is_complete(), parents)):
                tasks_to_be_released.append(task)
        return tasks_to_be_released

    def clean(self):
        """Cleans the `TaskGraph` of tasks that have finished completion.

        This is supposed to be called at regular intervals by the simulator so
        we don't end up a huge graph of finished tasks.

        We only clean up the tasks whose children have finished execution.
        """
        tasks_to_clean = []
        for task in self.get_nodes():
            # Has this task finished execution?
            if task.is_complete():
                # Check if all children have finished execution too.
                can_be_cleaned = True
                for child in self.get_children(task):
                    if not child.is_completed():
                        can_be_cleaned = False
                        break

                # If the task can be cleaned, add the entry to be removed.
                if can_be_cleaned:
                    tasks_to_clean.append(task)

        # Remove the task from the parent graph of all its children, and then
        # remove the task from the graph itself.
        for task in tasks_to_clean:
            self.remove(task)

    def __getitem__(self, slice_obj) -> Union["TaskGraph", Sequence["TaskGraph"]]:
        """Retrieve a slice of the TaskGraph as specified by the `slice_obj`.

        The `slice_obj` should specify the timestamps for which the slice is
        required. In case a slice object is passed, this method returns a
        `Sequence[TaskGraph]` of sliced TaskGraphs with the corresponding
        timestamps.
        """
        if isinstance(slice_obj, int):
            # Get the slice for a single timestamp.
            tasks = {}
            for task in self.filter(lambda task: task.timestamp == slice_obj):
                # Maintain the task dependencies with the same timestamps.
                same_timestamp_children = []
                for child in self.get_children(task):
                    if child.timestamp == slice_obj:
                        same_timestamp_children.append(child)

                # Add the task to the representation.
                tasks[task] = same_timestamp_children
            return TaskGraph(name=f"{self.name}_slice", tasks=tasks)
        elif isinstance(slice_obj, slice):
            max_timestamp = -sys.maxsize
            for task in self.get_nodes():
                if task.timestamp > max_timestamp:
                    max_timestamp = task.timestamp
            return [
                self[index] for index in range(*slice_obj.indices(max_timestamp + 1))
            ]
        else:
            raise ValueError(f"Unexpected value while slicing: {slice_obj}")

    def is_source_task(self, task: Task) -> bool:
        """Check if the given `task` is a source Task or not.

        Args:
            task (`Task`): The task to check.

        Returns:
            `True` if the task is a source task i.e. only has a dependency on
            the same task of the previous timestamp, and `False` otherwise.
        """
        parents = self.get_parents(task)
        return len(parents) == 0 or (
            len(parents) == 1
            and parents[0].name == task.name
            and parents[0].timestamp == task.timestamp - 1
        )

    def is_sink_task(self, task: Task) -> bool:
        """Check if the given `task` is a sink Task or not.

        Args:
            task (`Task`): The task to check.

        Returns:
            `True` if the task is a sink task i.e. only has a dependency on the same
            task of the next timestamp, and `False` otherwise.
        """
        children = self.get_children(task)
        return len(children) == 0 or (
            len(children) == 1
            and children[0].name == task.name
            and children[0].timestamp == task.timestamp + 1
        )

    def get_source_tasks(self) -> Sequence[Task]:
        """Retrieve the source tasks from this instance of a TaskGraph.

        This method returns multiple instances of Tasks with different
        timestamps.

        Returns:
            A `Sequence[Task]` of tasks that have no dependencies on any
            tasks with the same timestamps.
        """
        return self.filter(self.is_source_task)

    def get_sink_tasks(self) -> Sequence[Task]:
        """Retrieve the sink tasks from the instance of the TaskGraph.

        This method returns multiple instances of Tasks with different
        timestamps.

        Returns:
            A `Sequence[Task]` of tasks that have no dependencies on any
            tasks with the same timestamps.
        """
        return self.filter(self.is_sink_task)

    def dilate(self, difference: EventTime):
        """Dilate the time between occurrence of events of successive
        logical timestamps according to the given difference.

        If the provided difference is greater than the time between the
        occurrence of two events, the effect is a slowdown of the events.

        If the provided difference is smaller than the time between the
        occurrence of two events, the effect is a speedup of the events.

        This method changes the `TaskGraph` in-place by modifying the release
        time of the actual tasks.

        Args:
            difference (`EventTime`): The time difference (in us) to keep between the
                occurrence of two source Tasks of different timestamps.
        """
        if type(difference) != EventTime:
            raise ValueError(
                f"Invalid type received for difference: {type(difference)}"
            )
        for parent_graph, child_graph in zip(self[0:], self[1:]):
            # Fix the offsets of the source tasks according to the release
            # time of the parents.
            child_source_tasks = child_graph.get_source_tasks()
            offsets = []
            for child_source_task in child_source_tasks:
                parent_source_task = parent_graph.find(child_source_task.name)
                assert (
                    len(parent_source_task) == 1
                ), f"Expected a single parent for: {child_source_task}"
                parent_source_task = parent_source_task[0]

                # Calculate the offset and set the release time according to
                # the parent task's release time and the provided difference.
                offset = child_source_task.release_time - (
                    parent_source_task.release_time + difference
                )
                offsets.append(offset)
                child_source_task._release_time -= offset
                child_source_task._deadline -= offset

            # Calculate the average of the offsets of the source tasks and
            # offset the remainder of the tasks by the average.
            summed_offset = sum(offsets, start=EventTime.zero())
            average_offset = int(summed_offset.time / len(offsets))
            for task in child_graph.get_nodes():
                if not child_graph.is_source_task(task):
                    task._release_time -= EventTime(average_offset, summed_offset.unit)
                    task._deadline -= EventTime(average_offset, summed_offset.unit)

    def merge(self, task_graphs: Sequence["TaskGraph"]) -> "TaskGraph":
        """Merge the given task_graphs after ordering them by timestamps.

        Args:
            task_graphs (`Sequence[TaskGraph]`): A sequence of task graphs to
                be merged.

        Returns:
            The merged TaskGraph from the sequence ordered by timestamp.
        """
        raise NotImplementedError("Merging of Taskgraphs has not been implemented yet.")

    def is_complete(self) -> bool:
        """Check if the task graph has finished execution.

        Returns:
            `True` if all the sink tasks in the TaskGraphs have finished execution,
            and `False` otherwise.
        """
        return all(task.is_complete() for task in self.get_sink_tasks())

    def is_cancelled(self) -> bool:
        """Check if the task graph has been cancelled, and will not finish execution.

        Returns
            `True` if any of the sink tasks in the TaskGraph have been cancelled, and
            `False` otherwise.
        """
        return any(task.state == TaskState.CANCELLED for task in self.get_sink_tasks())

    def resolve_conditional(
        self,
        task: Task,
        policy: BranchPredictionPolicy,
        branch_prediction_accuracy: float = 0.50,
    ) -> Sequence[Task]:
        """Resolves the conditional of the given `task` according to the
        specified `policy`.

        Args:
            task (`Task`): The Task to resolve the conditional for.
            policy (`BranchPredictionPolicy`): The policy to use for resolving the
                conditionals.
            branch_prediction_accuracy (`float`): The accuracy with which to predict
                the branch to be taken if the policy is RANDOM.

        Returns:
            A `Sequence[Task]` that specifies the children to be executed
            according to the specified `policy`.
        """
        if not task.conditional:
            raise ValueError(f"The task {task} was not conditional.")

        resolved_tasks = []
        children_tasks = self.get_children(task)
        if task.is_complete():
            # Choose the branch that was actually executed.
            released_child = children_tasks[0]
            for child in children_tasks[1:]:
                if child.probability > released_child.probability:
                    released_child = child
            resolved_tasks.append(released_child)
        elif policy == BranchPredictionPolicy.WORST_CASE:
            # Choose the branch that has the lowest probability.
            child_to_release = children_tasks[0]
            for child in children_tasks[1:]:
                if child.probability < child_to_release.probability:
                    child_to_release = child
            resolved_tasks.append(child_to_release)
        elif policy == BranchPredictionPolicy.BEST_CASE:
            # Choose the branch that has the highest probability.
            child_to_release = children_tasks[0]
            for child in children_tasks[1:]:
                if child.probability > child_to_release.probability:
                    child_to_release = child
            resolved_tasks.append(child_to_release)
        elif policy == BranchPredictionPolicy.MAXIMUM:
            # Choose the branch that has the highest runtime.
            # TODO (Sukrit): This branch may not have the highest resource requirement.
            # TODO (Sukrit): The runtime of this branch is calculated as a depth-first
            # traversal, and not a sum of all branches.
            maximum_branch_time = EventTime.zero()
            child_to_release = children_tasks[0]
            for child in children_tasks:
                branch_time = EventTime.zero()
                for node in self.depth_first(child):
                    if node.terminal:
                        break
                    branch_time += node.remaining_time

                if branch_time > maximum_branch_time:
                    maximum_branch_time = branch_time
                    child_to_release = child
            resolved_tasks.append(child_to_release)
        elif policy == BranchPredictionPolicy.RANDOM:
            # Check if any of the children have already moved to SCHEDULED state, and
            # just return that for consistency.
            for child in children_tasks:
                if child.state >= TaskState.SCHEDULED:
                    resolved_tasks.append(child)
                    return resolved_tasks

            # None of the tasks have been SCHEDULED yet, check if the conditionals
            # were resolved at submission. If yes, use the branch_prediction_accuracy
            # to decide if we should release that task or something else.
            if all(
                abs(child.probability - 1.0) < sys.float_info.epsilon
                or child.probability < sys.float_info.epsilon
                for child in children_tasks
            ):
                # The tasks were resolved at submission. Find the task that is going
                # to be released.
                child_to_release = children_tasks[0]
                for child in children_tasks[1:]:
                    if child.probability > child_to_release.probability:
                        child_to_release = child

                # If the outcome of a biased coin is less than the required probability,
                # then we release the correct task, and choose a random task otherwise.
                if random.random() < branch_prediction_accuracy:
                    resolved_tasks.append(child_to_release)
                else:
                    # Collect all the other tasks that will not be released.
                    other_tasks = []
                    for child in children_tasks:
                        if child != child_to_release:
                            other_tasks.append(child)
                    resolved_tasks.append(random.choice(other_tasks))
            else:
                resolved_tasks.append(random.choice(children_tasks))
        elif policy == BranchPredictionPolicy.ALL:
            # Release all children tasks.
            resolved_tasks.extend(children_tasks)
        else:
            raise ValueError(f"The policy {policy} is not supported.")
        return resolved_tasks

    def get_remaining_time(
        self, policy: BranchPredictionPolicy = BranchPredictionPolicy.ALL
    ):
        """Retrieves the time remaining in the completion of the TaskGraph.

        By default, the method returns the worst-case remaining time (i.e., the
        maximum of remaining time across all conditional branches).

        Returns:
            An `EventTime` denoting the remaining time computed according to the
            provided `policy`.
        """
        remaining_time = defaultdict(lambda: EventTime.zero())

        # Add the remaining time for the sources.
        for source_task in self.get_source_tasks():
            remaining_time[source_task] = source_task.remaining_time

        # Iterate over the other nodes and choose the remaining
        # time according to the policy.
        for task in self.topological_sort():
            # The branch associated with this task was not executed, skipping.
            if task not in remaining_time:
                continue

            # Propogate the remaining time to the children chosen by either
            # the policy (in case of conditionals), or all the children otherwise.
            children_tasks = None
            if task.conditional:
                children_tasks = self.resolve_conditional(task, policy)
            else:
                children_tasks = self.get_children(task)
            for child_task in children_tasks:
                if (
                    remaining_time[child_task]
                    <= remaining_time[task] + child_task.remaining_time
                ):
                    remaining_time[child_task] = (
                        remaining_time[task] + child_task.remaining_time
                    )

        # Find the maximum remaining time across all the sink nodes.
        return max([remaining_time[sink] for sink in self.get_sink_tasks()])

    @property
    def deadline(self) -> EventTime:
        """Retrieve the deadline to which the TaskGraph is being subjected to.

        This is simply the maximum of all the deadlines of the Tasks.

        Returns:
            An `EventTime` denoting the maximum deadline of all the Tasks.
        """
        return max(task.deadline for task in self.get_nodes())

    @property
    def completion_time(self) -> EventTime:
        """Retrieve the completion time of the TaskGraph.

        The completion time of the TaskGraph is the maximum of the completion time
        of all of its sink nodes. If the sink nodes haven't been completed yet, then
        this method will raise a RuntimeError.

        Returns:
            An `EventTime` representation of the completion time of the TaskGraph.
        """
        if not self.is_complete():
            raise RuntimeError(
                f"The tasks of the Graph {self.name} are not complete yet."
            )
        return max(sink_task.completion_time for sink_task in self.get_sink_tasks())

    @property
    def name(self) -> str:
        """Retrieves the name of the TaskGraph.

        Returns:
            A `str` representation of the name of the TaskGraph.
        """
        return self._name

    def __str__(self):
        constructed_string = ""
        for task in iter(self):
            constructed_string += "{}_{}: {}\n".format(
                task.name,
                task.timestamp,
                list(
                    map(
                        lambda t: "{}_{}".format(t.name, t.timestamp),
                        self.get_children(task),
                    )
                ),
            )
        return constructed_string<|MERGE_RESOLUTION|>--- conflicted
+++ resolved
@@ -93,11 +93,7 @@
         _logger: Optional[logging.Logger] = None,
     ):
         if (
-<<<<<<< HEAD
-            completion_time != EventTime(-1, EventTime.Unit.US)
-=======
             completion_time != EventTime.invalid()
->>>>>>> 38f79f09
             and profile
             and len(profile.execution_strategies) != 1
         ):
