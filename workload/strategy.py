import random
import uuid
from copy import copy
<<<<<<< HEAD
from typing import Iterator, Optional, Sequence
=======
from functools import cached_property
from typing import Optional, Sequence
>>>>>>> 04dd9a26

from utils import EventTime

from .resources import Resources


class ExecutionStrategy(object):
    """A representation of a singular execution strategy for each Task.

    An execution strategy defines how a Task would execute under a given set of
    resources. Each set of `Resources` is assigned to a given runtime, along with
    other characteristics, such as `batch_size`s that define how many requests can be
    batched together.

    Args:
        resources (`Resources`): The number and type of resources required in a
            `Worker` to execute this strategy.
        batch_size (`int`): The number of maximum requests that can be batched together
            under this strategy.
        runtime (`EventTime`): The total runtime that will be incurred on the `Worker`
            if this execution strategy is chosen.
    """

    def __init__(
        self, resources: Resources, batch_size: int, runtime: EventTime
    ) -> None:
        self._resources = resources
        self._batch_size = batch_size
        self._runtime = runtime
        self._id = uuid.UUID(int=random.getrandbits(128), version=4)
        self._hash = hash(self._id)

    @property
    def resources(self) -> Resources:
        return self._resources

    @property
    def batch_size(self) -> int:
        return self._batch_size

    @property
    def runtime(self) -> EventTime:
        return self._runtime

    @cached_property
    def id(self) -> str:
        return str(self._id)

    def __hash__(self) -> int:
        return self._hash

    def __add__(self, other: "ExecutionStrategy") -> "ExecutionStrategy":
        return ExecutionStrategy(
            resources=self.resources + other.resources,
            batch_size=min(self.batch_size, other.batch_size),
            runtime=self.runtime + other.runtime,
        )

    def __copy__(self) -> "ExecutionStrategy":
        return ExecutionStrategy(
            resources=copy(self.resources),
            batch_size=self.batch_size,
            runtime=copy(self.runtime),
        )

    def __str__(self) -> str:
        return "ExecutionStrategy(resources={}, batch_size={}, runtime={})".format(
            self._resources, self._batch_size, self._runtime
        )

    def __repr__(self) -> str:
        return str(self)


class BatchStrategy(ExecutionStrategy):
    """A representation of a unique execution strategy for each batch.

    An execution strategy defines how a set of Tasks would execute under the given
    set of resources. A `BatchStrategy` differs from `ExecutionStrategy` in that it
    provides a unique identifier that can be used by the `Worker` to identify the
    `Task`s that belong to the same strategy and do correct accounting of the resources.

    Args:
        resources (`Resources`): The number and type of resources required in a
            `Worker` to execute this strategy.
        batch_size (`int`): The number of maximum requests that can be batched together
            under this strategy.
        runtime (`EventTime`): The total runtime that will be incurred on the `Worker`
            if this execution strategy is chosen.
    """

    def __init__(self, execution_strategy=ExecutionStrategy) -> None:
        super().__init__(
            resources=copy(execution_strategy.resources),
            batch_size=execution_strategy.batch_size,
            runtime=copy(execution_strategy.runtime),
        )
        self._id = uuid.UUID(int=random.getrandbits(128), version=4)
        self._hash = hash(self._id)

    @cached_property
    def id(self) -> str:
        return str(self._id)

    def __hash__(self) -> int:
        return self._hash

    def __eq__(self, other: "BatchStrategy") -> bool:  # noqa: F821
        return self._id == other._id

    def __str__(self) -> str:
        return "BatchStrategy(resources={}, batch_size={}, runtime={})".format(
            self.resources, self.batch_size, self.runtime
        )

    def __repr__(self) -> str:
        return str(self)


class ExecutionStrategies(object):
    """A collection of `ExecutionStrategy` objects that represent individual strategies
    for executing a given Job / Task.

    Args:
        strategies (`Optional[Sequence[ExecutionStrategy]]`): A list of strategies that
            are available for the particular Job / Task.
    """

    def __init__(
        self, strategies: Optional[Sequence[ExecutionStrategy]] = None
    ) -> None:
        self._strategies = strategies if strategies else []

    def add_strategy(self, strategy: ExecutionStrategy) -> None:
        """Add the given strategy to the list of available ExecutionStrategies for the
        particular Job / Task.

        Args:
            strategy (`ExecutionStrategy`): The strategy to add to the available
                strategy list.
        """
        self._strategies.append(strategy)

    def get_fastest_strategy(self) -> Optional[ExecutionStrategy]:
        """Get the strategy that executes in the least amount of time.

        Returns:
            A reference to the `ExecutionStrategy` that executes in the least amount of
            time. If there are no available strategies, the function returns `None`.
        """
        if len(self) == 0:
            return None
        return min(self._strategies, key=lambda s: s.runtime)

    def get_slowest_strategy(self) -> Optional[ExecutionStrategy]:
        """Get the strategy that executes in the highest amount of time.

        Returns:
            A reference to the `ExecutionStrategy` that executes in the highest amount
            of time. If there are no available strategies, the function returns `None`.
        """
        if len(self) == 0:
            return None
        return max(self._strategies, key=lambda s: s.runtime)

    def __iter__(self) -> Iterator[ExecutionStrategy]:
        for strategy in self._strategies:
            yield strategy

    def __getitem__(self, index) -> ExecutionStrategy:
        return self._strategies[index]

    def __len__(self) -> int:
        return len(self._strategies)

    def __str__(self) -> str:
        return "ExecutionStrategies({})".format(
            ", ".join([str(strategy) for strategy in self._strategies])
        )

    def __repr__(self) -> str:
        return str(self)<|MERGE_RESOLUTION|>--- conflicted
+++ resolved
@@ -1,12 +1,8 @@
 import random
 import uuid
 from copy import copy
-<<<<<<< HEAD
+from functools import cached_property
 from typing import Iterator, Optional, Sequence
-=======
-from functools import cached_property
-from typing import Optional, Sequence
->>>>>>> 04dd9a26
 
 from utils import EventTime
 
