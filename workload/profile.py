--- conflicted
+++ resolved
@@ -35,7 +35,6 @@
     def __hash__(self) -> int:
         return hash(self._id)
 
-<<<<<<< HEAD
     def __copy__(self) -> "WorkProfile":
         return WorkProfile(
             name=self.name,
@@ -55,13 +54,12 @@
         instance = copy(self)
         memo[id(self)] = instance
         return instance
-=======
+
     def __str__(self) -> str:
         return f"WorkProfile(name={self.name}, id={self.id})"
 
     def __repr__(self) -> str:
         return str(self)
->>>>>>> 38f79f09
 
     @property
     def name(self) -> str:
